From Coq Require Import
     Program
     List
     Logic.FunctionalExtensionality
     micromega.Lia
     Init.Specif.

From RelationAlgebra Require Import
     monoid
     kat
     kat_tac
     prop
     rel
     srel
     comparisons
     rewriting
     normalisation.

From ITree Require Import
     Sum.

From Coinduction Require Import
	coinduction rel tactics.

From CTree Require Import
     CTrees
	   Utils
	   CTrees
 	   Interp
	   Equ
	   Bisim
     Shallow
     CTreesTheory
     Trans.

Import ListNotations.
Import CTreeNotations.

Variant yieldE S : Type -> Type :=
| Yield : S -> yieldE S S.

Variant spawnE : Type -> Type :=
| Spawn : spawnE bool.

Section parallel.
  Context {config : Type}.

  Definition parE c := yieldE c +' spawnE.

  Definition thread := Monads.stateT config
                                     (ctree (parE config))
                                     unit.

  Definition completed := Monads.stateT config (ctree void1) unit.

<<<<<<< HEAD
  Definition schedule_match schedule (curr : thread) (rest : list thread)
    : completed :=
    fun (s : config) =>
      match (observe (curr s)) with
      | RetF (s', _) => match rest with
                       | [] => Ret (s', tt)
                       | h :: t => '(curr', rest') <- choose h t;;
                                 TauI (schedule curr' rest' s')
                       end
      | ChoiceF b n k => Choice b n (fun c => (schedule (fun _ => k c) rest s))
      | VisF (inl1 e) k =>
          match e in yieldE _ C return (C -> ctree (parE config) (config * unit)) -> _ with
          | Yield _ s' =>
              fun k =>
                '(curr', rest') <- choose k rest;;
                TauI (schedule curr' rest' s')
          end k
      | VisF (inr1 e) k =>
          match e in spawnE R return (R -> ctree (parE config) (config * unit)) -> _ with
          | Spawn =>
              fun k =>
                TauI (schedule (fun _ => k false) ((fun _ => k true) :: rest) s) (* this s doesn't matter, since the running thread won't use it *)
          end k
      end.
  CoFixpoint schedule := schedule_match schedule.
  Lemma rewrite_schedule curr rest s : schedule curr rest s ≅ schedule_match schedule curr rest s.
  Proof.
    step. eauto.
  Qed.

  Fixpoint list_relation {T} (P : relation T) (l1 l2 : list T) : Prop :=
    match l1, l2 with
    | [], [] => True
    | h1 :: t1, h2 :: t2 => P h1 h2 /\ list_relation P t1 t2
    | _, _ => False
    end.

  #[global] Instance list_relation_refl {T} (P : relation T)
        `{Reflexive _ P} :
    Reflexive (list_relation P).
  Proof.
    repeat intro. induction x; auto. split; auto.
  Qed.

  Lemma list_relation_app {T} (P : relation T) l1 l2 r1 r2 :
    list_relation P l1 l2 ->
    list_relation P r1 r2 ->
    list_relation P (l1 ++ r1) (l2 ++ r2).
  Proof.
    revert l2.
    induction l1; destruct l2; intros Hl Hr; inv Hl; try split; auto.
  Qed.

  Lemma equ_schedule_helper k1 k2 l1 l2 s r
        (CIH : forall (x y : config -> ctree (parE config) (config * ()))
                 (x0 y0 : list (config -> ctree (parE config) (config * ())))
                 (y1 : config),
            pointwise_relation config (equ eq) x y ->
            list_relation (pointwise_relation config (equ eq)) x0 y0 ->
            et eq r (schedule x x0 y1) (schedule y y0 y1)) :
    forall r1 r2,
    pointwise_relation config (equ eq) k1 k2 ->
    list_relation (pointwise_relation _ (equ eq)) l1 l2 ->
    list_relation (pointwise_relation _ (equ eq)) r1 r2 ->
    equF eq (et eq r)
         (observe ('(curr', rest') <- choose' k1 l1 r1;;
                   TauI (schedule curr' rest' s)))
         (observe ('(curr', rest') <- choose' k2 l2 r2;;
                   TauI (schedule curr' rest' s))).
  Proof.
    revert l2 k1 k2.
    induction l1; destruct l2; intros k1 k2 r1 r2 Hk Hl Hr; inv Hl.
    - cbn. constructor. intros; auto.
    - cbn. constructor. intros [].
      + step. cbn. constructor. intros. apply CIH; auto. constructor; auto.
        apply list_relation_app; auto.
      + step. eapply IHl1; eauto. constructor; auto.
  Qed.

  #[global] Instance equ_schedule :
    Proper ((pointwise_relation _ (equ eq)) ==> (list_relation (pointwise_relation _ (equ eq))) ==> eq ==> equ eq)
           schedule.
  Proof.
    repeat intro. subst. revert H H0. revert x y x0 y0 y1.
    coinduction r CIH. intros t1 t2 l1 l2 c Ht Hl.
    do 2 rewrite rewrite_schedule. unfold schedule_match. simpl.
    specialize (Ht c). step in Ht. inv Ht; eauto. 2: destruct e.
    - destruct y. destruct l1, l2; inv Hl; auto.
      apply equ_schedule_helper; auto.
    - clear H H0. destruct y.
      unfold choose.
      apply equ_schedule_helper; auto.
    - destruct s. constructor. intros. apply CIH.
      + intro. apply REL.
      + constructor; auto. intro. auto.
    - cbn. constructor. intros. apply CIH; auto.
      intro. apply REL.
  Qed.

=======
>>>>>>> ddedc530
  Definition vec n := fin n -> thread.

  Definition vec_relation {n : nat} (P : rel _ _) (v1 v2 : vec n) : Prop :=
    forall i c, P (v1 i c) (v2 i c).

  Instance vec_relation_symmetric n (P : rel _ _) `{@Symmetric _ P} :
    Symmetric (@vec_relation n P).
  Proof. repeat intro. auto. Qed.

  Definition remove_front_vec {n : nat} (v : vec (S n)) : vec n :=
    fun i => v (Fin.FS i).

  Lemma remove_front_vec_vec_relation n P (v1 v2 : vec (S n)) :
    vec_relation P v1 v2 ->
    vec_relation P (remove_front_vec v1) (remove_front_vec v2).
  Proof.
    repeat intro. apply H.
  Qed.

  Program Fixpoint remove_vec {n : nat} (v : vec (S n)) (i : fin (S n)) : vec n :=
    match i with
    (* this is the one we're removing *)
    | Fin.F1 => remove_front_vec v
    (* not yet at the index we want to ignore *)
    | Fin.FS j => fun i' =>
                   match i' with
                   (* before the index we're removing *)
                   | Fin.F1 => v Fin.F1
                   (* after the index we're removing, so look at the rest of the vector, minus the first element, which we don't care about *)
                   | Fin.FS j' => remove_vec (remove_front_vec v) j j'
                   end
    end.

  Lemma remove_vec_vec_relation n P (v1 v2 : vec (S n)) i :
    vec_relation P v1 v2 ->
    vec_relation P (remove_vec v1 i) (remove_vec v2 i).
  Proof.
    intros. unfold remove_vec.
    dependent induction i; [apply remove_front_vec_vec_relation; auto |].
    repeat intro. destruct i0; auto. apply IHi; auto. cbn.
    repeat intro. apply remove_front_vec_vec_relation; auto.
  Qed.

  Definition remove_vec_helper n n' (v : vec n) (i : fin n) (H : n = S n')
    : vec n'.
    subst. apply remove_vec; eauto.
  Defined.

  Definition replace_vec {n : nat} (v : vec n) (i : fin n) (t : thread) : vec n :=
    fun i' => if Fin.eqb i i' then t else v i'.

  Lemma remove_front_vec_replace_vec n (v : vec (S n)) i t :
    remove_front_vec (replace_vec v (Fin.FS i) t) =
      replace_vec (remove_front_vec v) i t.
  Proof. reflexivity. Qed.

  Lemma remove_vec_replace_vec_eq {n} (v : vec (S n)) i t :
    remove_vec v i = remove_vec (replace_vec v i t) i.
  Proof.
    dependent induction i.
    - unfold remove_vec. unfold remove_front_vec. cbn. reflexivity.
    - unfold remove_vec. cbn. apply functional_extensionality. intros.
      dependent destruction x; auto.
      erewrite IHi; eauto.
  Qed.

  Lemma remove_vec_helper_replace_vec_eq {n n'} (v : vec n) i t H :
    remove_vec_helper n n' v i H = remove_vec_helper n n' (replace_vec v i t) i H.
  Proof.
    subst. cbn. eapply remove_vec_replace_vec_eq.
  Qed.

  Lemma replace_vec_vec_relation n P (v1 v2 : vec n) i t1 t2 :
    vec_relation P v1 v2 ->
    (forall x, P (t1 x) (t2 x)) ->
    vec_relation P (replace_vec v1 i t1) (replace_vec v2 i t2).
  Proof.
    unfold replace_vec. repeat intro. destruct (Fin.eqb i i0); auto.
  Qed.

  Lemma replace_vec_twice n (v : vec n) i t1 t2 :
    replace_vec (replace_vec v i t1) i t2 = replace_vec v i t2.
  Proof.
    unfold replace_vec. apply functional_extensionality. intro.
    destruct (Fin.eqb i x) eqn:?; auto.
  Qed.

  Lemma replace_vec_eq n (v : vec n) i t :
    (replace_vec v i t) i = t.
  Proof.
    unfold replace_vec.
    assert (i = i) by reflexivity. apply Fin.eqb_eq in H. rewrite H.
    reflexivity.
  Qed.

  Lemma replace_vec_same n (v : vec n) i :
    replace_vec v i (v i) = v.
  Proof.
    unfold replace_vec. apply functional_extensionality. intro.
    destruct (Fin.eqb i x) eqn:?; auto.
    apply Fin.eqb_eq in Heqb. subst. auto.
  Qed.

  Program Definition cons_vec {n : nat} (t : thread) (v : vec n) : vec (S n) :=
    fun i => match i with
          | Fin.F1 => t
          | Fin.FS i' => v i'
          end.

  Lemma cons_vec_vec_relation n P (v1 v2 : vec n) t1 t2 :
    vec_relation P v1 v2 ->
    (forall x, P (t1 x) (t2 x)) ->
    vec_relation P (cons_vec t1 v1) (cons_vec t2 v2).
  Proof.
    unfold cons_vec. repeat intro. dependent destruction i; auto.
  Qed.

  (* Program Definition append_vec {n : nat} (v : vec n) (t : thread) : vec (S n) := *)
  (*   fun i => let i' := Fin.to_nat i in *)
  (*         match PeanoNat.Nat.eqb (`i') n with *)
  (*         | true => t *)
  (*         | false => v (@Fin.of_nat_lt (`i') _ _) *)
  (*         end. *)
  (* Next Obligation. *)
  (*   (* why is the space after ` necessary...... *) *)
  (*   assert ((` (Fin.to_nat i)) <> n). *)
  (*   { *)
  (*     pose proof (Bool.reflect_iff _ _ (PeanoNat.Nat.eqb_spec (` (Fin.to_nat i)) n)). *)
  (*     intro. rewrite H in H0. rewrite H0 in Heq_anonymous. inv Heq_anonymous. *)
  (*   } *)
  (*   pose proof (proj2_sig (Fin.to_nat i)). *)
  (*   simpl in H0. lia. *)
  (* Defined. *)

  (* Lemma append_vec_vec_relation n P (v1 v2 : vec n) t1 t2 : *)
  (*   vec_relation P v1 v2 -> *)
  (*   (forall x, P (t1 x) (t2 x)) -> *)
  (*   vec_relation P (append_vec v1 t1) (append_vec v2 t2). *)
  (* Proof. *)
  (*   unfold append_vec. repeat intro. *)
  (* Qed. *)

  (* Alternate definition: factoring out the yielding effect *)
  Definition schedule_match
             (schedule : forall (n : nat), vec n -> option (fin n) -> thread)
             (n : nat)
             (v: vec n)
    : option (fin n) -> thread.
    refine
      (fun (oi : option (fin n)) c =>
         match oi with
         | None   => match n with
                    | O => Ret (c, tt)
                    | _ => ChoiceV n (fun i' => schedule n v (Some i') c)
                    end
         | Some i =>
             match (observe (v i c)) with
             | RetF (c', _) =>
                 match n as m return n = m -> _ with
                 | 0 => _
                 | S n' => fun H1 => TauI (schedule n' (remove_vec_helper n n' v i H1) None c')
                 end (eq_refl n)
             | ChoiceF b n' k => Choice b n' (fun i' => schedule n (replace_vec v i (fun _ => k i')) (Some i) c)
             | VisF (inl1 e) k =>
                 match e in yieldE _ R return (R -> ctree (parE config) (config * unit)) -> _ with
                 | Yield _ s' =>
                     fun k => TauI (schedule n (replace_vec v i k) None s')
                 end k
             | VisF (inr1 e) k =>
                 match e in spawnE R return (R -> ctree (parE config) (config * unit)) -> _ with
                 | Spawn =>
                     fun k =>
                       TauV (schedule
                               (S n)
                               (cons_vec (fun _ => k true) (replace_vec v i (fun _ => k false)))
                               (* The [i] here means that we don't yield at a spawn *)
                               (Some (Fin.L_R 1 i)) (* view [i] as a [fin (n + 1)] *)
                               c) (* this [c] doesn't matter, since the running thread won't use it *)
                 end k
             end
         end).
    - intro. subst. inv i.
  Defined.

  CoFixpoint schedule := schedule_match schedule.

  Lemma rewrite_schedule n v i c : schedule n v i c ≅ schedule_match schedule n v i c.
  Proof.
    step. eauto.
  Qed.

  #[global] Instance equ_schedule n :
    Proper ((vec_relation (equ eq)) ==> eq ==> pwr (equ eq)) (schedule n).
  Proof.
    intros x y H ? i ? c. subst. revert n x y i c H.
    coinduction r CIH. intros n v1 v2 i c Hv.
    do 2 rewrite rewrite_schedule. unfold schedule_match. cbn.
    destruct i as [i |].
    2: { destruct n; auto. cbn. constructor. intros. apply CIH; auto. }
    pose proof (Hv i c). step in H. inv H; eauto. 2: destruct e.
    - clear H1 H2. destruct y. destruct n; cbn in *; auto.
      constructor. intros. apply CIH.
      apply remove_vec_vec_relation; auto.
    - clear H1 H2. destruct y. cbn.
      constructor. intros. eapply CIH.
      apply replace_vec_vec_relation; auto.
    - destruct s. constructor. intros. eapply CIH.
      apply cons_vec_vec_relation; auto.
      apply replace_vec_vec_relation; auto.
    - cbn. constructor. intros. apply CIH.
      apply replace_vec_vec_relation; auto.
  Qed.

  (** Helper lemmas for dealing with [schedule] *)

  Lemma ChoiceI_schedule_inv n1 k n2 (v : vec n2) i c :
    ChoiceI n1 k ≅ schedule n2 v (Some i) c ->
    (exists k', v i c ≅ ChoiceI n1 k' /\
             forall i', k i' ≅ schedule n2 (replace_vec v i (fun _ => k' i')) (Some i) c) \/
      (exists c' k', v i c ≅ Vis (inl1 (Yield config c')) k' /\
                  n1 = 1%nat /\
                  forall i', k i' ≅ schedule n2 (replace_vec v i k') None c') \/
      (exists c' n2' H1, v i c ≅ Ret (c', ()) /\
                      n1 = 1%nat /\
                      forall i', k i' ≅ schedule n2' (remove_vec_helper n2 n2' v i H1) None c').
  Proof.
    intros Hequ.
    rewrite rewrite_schedule in Hequ. unfold schedule_match in Hequ. cbn in Hequ.
    destruct (observe (v i c)) eqn:?.
    - destruct r, u, n2; [inv i |].
      right. right.
      step in Hequ. pose proof (equF_choice_invT _ _ Hequ) as [? _]. subst.
      pose proof (equF_choice_invE _ _ Hequ).
      do 3 eexists. split; auto.
      step. rewrite Heqc0. reflexivity.
    - destruct e; [destruct y | destruct s]. 2: step in Hequ; inv Hequ.
      step in Hequ. pose proof (equF_choice_invT _ _ Hequ) as [? _]. subst.
      pose proof (equF_choice_invE _ _ Hequ).
      right. left.
      do 2 eexists. split; [| split]; auto.
      step. rewrite Heqc0. reflexivity.
    - destruct vis; [step in Hequ; inv Hequ |].
      pose proof (equ_choice_invT _ _ Hequ) as [? _]; subst.
      pose proof (equ_choice_invE _ _ Hequ).
      left.
      exists k0. split; auto.
      rewrite ctree_eta. rewrite Heqc0. reflexivity.
  Qed.

  (** Helper lemmas for when [schedule] transitions with a [val] *)
  Lemma trans_schedule_val_1 {X} n v i c (x : X) t :
    trans (val x) (schedule n v (Some i) c) t ->
    n = 1%nat.
  Proof.
    intro. cbn in H. red in H.
    remember (observe (schedule n v (Some i) c)).
    pose proof (ctree_eta (go (observe (schedule n v (Some i) c)))).
    rewrite <- Heqc0 in H0 at 1. cbn in H0. clear Heqc0.
    remember (observe t). remember (val x).
    revert t v i c x Heql Heqc1 H0.
    induction H; intros t' v i c c' Heql Heq Hequ; try inv Heql; subst.
    - rewrite <- ctree_eta in Hequ.
      apply ChoiceI_schedule_inv in Hequ. destruct Hequ as [? | [? | ?]].
      + destruct H0 as (k' & Hvic & Hk).
        eapply IHtrans_; eauto.
        rewrite Hk. auto.
      + destruct H0 as (c'' & k' & Hvic & Hn & Hk). subst.
        rewrite Hk in H. rewrite rewrite_schedule in H. unfold schedule_match in H.
        destruct n; [inv i | inv H].
      + destruct H0 as (c'' & n' & Hn2' & Hvic & Hn & Hk).
        (* assert (n2' = O). { clear Hk. inv Hn2'. reflexivity. } subst. *)
        rewrite Hk in H. rewrite rewrite_schedule in H. unfold schedule_match in H.
        destruct n'; auto. inv H.
    - apply inj_pair2 in H1. subst.
      rewrite rewrite_schedule in Hequ. unfold schedule_match in Hequ.
      destruct (observe (v i c)) eqn:Hv.
      + destruct r, u; step in Hequ; inv Hequ.
        destruct n; [inv i | inv H].
      + destruct e; [destruct y | destruct s]; step in Hequ; inv Hequ.
      + step in Hequ; inv Hequ.
  Qed.

  Lemma trans_schedule_thread_val {X} v i c (x : X) t :
    trans (val x) (schedule 1 v (Some i) c) t ->
    trans (val x) (v i c) CTree.stuckI.
  Proof.
    intro. cbn in H. red in H.
    remember (observe (schedule 1 v (Some i) c)).
    pose proof (ctree_eta (go (observe (schedule 1 v (Some i) c)))).
    rewrite <- Heqc0 in H0 at 1. cbn in H0. clear Heqc0.
    remember (observe t). remember (val x).
    revert t v i c x Heql Heqc1 H0.
    induction H; intros t' v i c c' Heql Heq Hequ; try inv Heql; subst.
    - rewrite <- ctree_eta in Hequ.
      apply ChoiceI_schedule_inv in Hequ. destruct Hequ as [? | [? | ?]].
      + destruct H0 as (k' & Hvic & Hk).
        setoid_rewrite Hk in IHtrans_.
        rewrite Hvic.
        econstructor.
        specialize (IHtrans_ _ (replace_vec v i (fun _ : config => k' x)) i c _ eq_refl eq_refl).
        rewrite replace_vec_eq in IHtrans_. apply IHtrans_. reflexivity.
      + destruct H0 as (c'' & k' & Hvic & Hn & Hk). subst.
        rewrite Hk in H. rewrite rewrite_schedule in H. unfold schedule_match in H.
        inv H.
      + destruct H0 as (c'' & n2' & Hn2' & Hvic & Hn & Hk).
        assert (n2' = O). { clear Hk. inv Hn2'. reflexivity. } subst.
        rewrite Hk in H. rewrite rewrite_schedule in H. unfold schedule_match in H.
        apply trans_ret_inv in H. destruct H. inv H. apply inj_pair2 in H3. subst.
        rewrite Hvic. constructor.
    - apply inj_pair2 in H1. subst.
      rewrite rewrite_schedule in Hequ. unfold schedule_match in Hequ.
      destruct (observe (v i c)) eqn:Hv.
      + destruct r, u. step in Hequ. inv Hequ.
      + destruct e; [destruct y | destruct s]; step in Hequ; inv Hequ.
      + step in Hequ; inv Hequ.
  Qed.

  Lemma trans_thread_schedule_val_1 {X} v i c (x : X) t :
    trans (val x) (v i c) t ->
    trans (val x) (schedule 1 v (Some i) c) CTree.stuckI.
  Proof.
    intro. cbn in H. red in H.
    remember (observe (v i c)).
    pose proof (ctree_eta (go (observe (v i c)))).
    rewrite <- Heqc0 in H0 at 1. cbn in H0. clear Heqc0.
    remember (observe t). remember (val x).
    revert t v i c x Heql Heqc1 H0.
    induction H; intros t' v i c x' Heql Heq Hequ; try inv Heql.
    - (* is there a better way to do this *)
      step in Hequ. inv Hequ. apply inj_pair2 in H3; subst.
      rewrite rewrite_schedule. unfold schedule_match. rewrite <- H4.
      econstructor. eapply IHtrans_; try reflexivity. rewrite REL.
      rewrite replace_vec_eq. reflexivity.
    - apply inj_pair2 in H1. subst.
      step in Hequ. inv Hequ.
      rewrite rewrite_schedule. unfold schedule_match. rewrite <- H.
      destruct y, u. econstructor; eauto.
      rewrite rewrite_schedule. unfold schedule_match. constructor.
  Qed.

  (** [schedule] cannot transition with an [obs] *)
  Lemma trans_schedule_obs {X} n v o c (e : parE config X) (x : X) t :
    trans (obs e x) (schedule n v o c) t ->
    False.
  Proof.
    intro. destruct o as [i |].
    2: {
      rewrite rewrite_schedule in H. unfold schedule_match in H. destruct n; inv H.
    }
    cbn in H. red in H.
    remember (observe (schedule n v (Some i) c)).
    pose proof (ctree_eta (go (observe (schedule n v (Some i) c)))).
    rewrite <- Heqc0 in H0 at 1. cbn in H0. clear Heqc0.
    remember (observe t). remember (obs _ _).
    revert t n v i c e x Heql Heqc1 H0.
    induction H; intros t' n' v i c e' x' Heql Heq Hequ; try inv Heql; subst.
    - rewrite <- ctree_eta in Hequ.
      apply ChoiceI_schedule_inv in Hequ. destruct Hequ as [? | [? | ?]].
      + destruct H0 as (k' & Hvic & Hk).
        setoid_rewrite Hk in IHtrans_.
        eapply IHtrans_; eauto.
      + destruct H0 as (c' & k' & Hvic & ? & Hk). subst.
        setoid_rewrite Hk in H.
        rewrite rewrite_schedule in H. unfold schedule_match in H. destruct n'; inv H.
      + destruct H0 as (c' & n'' & ? & Hvic & ? & Hk). subst.
        setoid_rewrite Hk in H.
        rewrite rewrite_schedule in H. unfold schedule_match in H. destruct n''; inv H.
    - apply inj_pair2 in H2, H3. subst.
      rewrite rewrite_schedule in Hequ. unfold schedule_match in Hequ.
      destruct (observe (v i c)) eqn:Hv.
      + destruct r, n'. inv i. destruct n'; step in Hequ; inv Hequ.
      + destruct e; [destruct y | destruct s]; step in Hequ; inv Hequ.
      + step in Hequ; inv Hequ.
  Qed.

  #[global] Instance sbisim_schedule n :
    Proper ((vec_relation sbisim) ==> eq ==> eq ==> sbisim) (schedule n).
  Proof.
    repeat intro. subst. revert n x y y0 y1 H.
    coinduction r CIH.
    symmetric using intuition.
    intros n v1 v2 o c Hv l t Ht.
    destruct l.
    - admit.
    - apply trans_schedule_obs in Ht. contradiction.
    - destruct o as [i |].
      + pose proof (trans_schedule_val_1 _ _ _ _ _ _ Ht). subst.
        pose proof (trans_val_inv Ht).
        specialize (Hv i c). step in Hv. destruct Hv as [Hf Hb].
        pose proof (trans_schedule_thread_val _ _ _ _ _ Ht) as Hv1.
        edestruct Hf; eauto.
        apply trans_thread_schedule_val_1 in H0. eexists; eauto. rewrite H. reflexivity.
      + rewrite rewrite_schedule in Ht. unfold schedule_match in Ht.
        destruct n; [| inv Ht].
        destruct (trans_ret_inv Ht). inv H. apply inj_pair2 in H3. subst.
        exists CTree.stuckI.
        * rewrite rewrite_schedule. unfold schedule_match. constructor.
        * rewrite H0. reflexivity.
  Admitted.

  Definition schedule'_match
          (schedule' : forall (n : nat), vec n -> vec n)
          (n : nat)
          (v: vec n)
    : vec n.
    refine
      (fun (i : fin n) c =>
         match (observe (v i c)) with
         | RetF (c', _) =>
           match n as m return n = m -> _ with
           | 0 => _
           | S n' => match n' as m return n' = m -> _ with
                   | 0 => fun H1 H2 => Ret (c', tt)
                   | S n'' => fun H1 H2 => ChoiceV
                                       n'
                                       (fun i' => schedule' n' (remove_vec_helper n n' v i H2) i' c')
                   end (eq_refl n')
           end (eq_refl n)
         | ChoiceF b n' k => Choice b n' (fun i' => schedule' n (replace_vec v i (fun _ => k i')) i c)
         | VisF (inl1 e) k =>
           match e in yieldE _ R return (R -> ctree (parE config) (config * unit)) -> _ with
           | Yield _ s' =>
             fun k => ChoiceV
                     n
                     (fun i' => schedule' n (replace_vec v i k) i' s')
           end k
         | VisF (inr1 e) k =>
           match e in spawnE R return (R -> ctree (parE config) (config * unit)) -> _ with
           | Spawn =>
             fun k =>
               TauV (schedule'
                       (S n)
                       (cons_vec (fun _ => k true) (replace_vec v i (fun _ => k false)))
                       (* The [i] here means that we don't yield at a spawn *)
                       (Fin.L_R 1 i) (* view [i] as a [fin (n + 1)] *)
                       c) (* this [c] doesn't matter, since the running thread won't use it *)
           end k
         end).
    - intro. subst. inv i.
  Defined.



  (* Definition k1 : bool -> ctree fooE nat := fun b : bool => (if b then Ret 0%nat else Ret 1%nat). *)
  (* Definition k2 : bool -> ctree fooE nat := fun b : bool => (if b then Ret 2%nat else Ret 3%nat). *)
  (* Definition t1 : ctree fooE nat := choiceI2 (Vis Foo k1) (Vis Foo k2). *)
  (* Definition t2 : ctree fooE nat := *)
  (*   choiceI2 (Vis Foo (fun b: bool => if b then Ret 0%nat else Ret 3%nat)) *)
  (*            (Vis Foo (fun b: bool => if b then Ret 2%nat else Ret 1%nat)). *)

  (* sched [Ret tt; t] 0 c ~  sched [t] 0 c *)

  (* sched [t1] ~~ ChoiceI2 (sched [Spawn 0 1]) (sched [Spawn 2 3]) ~~ChoiceI2 (TauV ( *)
  (* sched [t2] ~~ ChoiceI2 (Spawn 0 3) (Spawn 2 1) *)


  CoFixpoint schedule' := schedule'_match schedule'.

  Lemma rewrite_schedule' n v i c : schedule' n v i c ≅ schedule'_match schedule' n v i c.
  Proof.
    step. eauto.
  Qed.

  #[global] Instance equ_schedule' n :
    Proper ((vec_relation (equ eq)) ==> vec_relation (equ eq)) (schedule' n).
  Proof.
    repeat intro. revert H. revert x y i c. revert n.
    coinduction r CIH. intros n v1 v2 i c Hv.
    do 2 rewrite rewrite_schedule'. unfold schedule'_match. cbn.
    pose proof (Hv i c). step in H. inv H; eauto. 2: destruct e.
    - clear H1 H2. destruct y. destruct n; cbn in *; auto.
      destruct n; cbn; auto. constructor. intros. apply CIH.
      apply remove_vec_vec_relation; auto.
    - clear H1 H2. destruct y. cbn.
      constructor. intros. eapply CIH.
      apply replace_vec_vec_relation; auto.
    - destruct s. constructor. intros. eapply CIH.
      apply cons_vec_vec_relation; auto.
      apply replace_vec_vec_relation; auto.
    - cbn. constructor. intros. apply CIH.
      apply replace_vec_vec_relation; auto.
  Qed.

  Lemma ChoiceI_schedule'_inv n1 k n2 (v : vec n2) i c :
    ChoiceI n1 k ≅ schedule' n2 v i c ->
    exists k', v i c ≅ ChoiceI n1 k' /\
            forall i', k i' ≅ schedule' n2 (replace_vec v i (fun _ => k' i')) i c.
  Proof.
    intros Hequ.
    rewrite rewrite_schedule' in Hequ. unfold schedule'_match in Hequ. cbn in Hequ.
    destruct (observe (v i c)) eqn:?.
    - destruct r, n2; [inv i |]. destruct n2; step in Hequ; inv Hequ.
    - destruct e; [destruct y | destruct s]; step in Hequ; inv Hequ.
    - destruct vis; [step in Hequ; inv Hequ |].
      destruct (equ_choice_invT _ _ Hequ); subst. clear H0.
      epose proof (equ_choice_invE _ _ Hequ). clear Hequ. cbn in H.
      exists k0. split; auto.
      rewrite ctree_eta. rewrite Heqc0. reflexivity.
  Qed.

  Lemma ChoiceV_schedule'_inv n1 n2 (v : vec n2) i i' c k k' :
    ChoiceV n1 k ≅ schedule' n2 v i c ->
    observe (v i c) = ChoiceF true n1 k' -> (* can replace with ≅ if needed *)
    k i' ≅ schedule' n2 (replace_vec v i (fun _ => k' i')) i c.
  Proof.
    intros Hequ Heq.
    rewrite rewrite_schedule' in Hequ. unfold schedule'_match in Hequ. cbn in Hequ.
    rewrite Heq in Hequ.
    pose proof (equ_choice_invE _ _ Hequ). cbn in H.
    rewrite H. reflexivity.
  Qed.


  Lemma trans_schedule'_val_1 {X} n v i c (x : X) t :
    trans (val x) (schedule' n v i c) t ->
    n = 1%nat.
  Proof.
    intro. cbn in H. red in H.
    remember (observe (schedule' n v i c)).
    pose proof (ctree_eta (go (observe (schedule' n v i c)))).
    rewrite <- Heqc0 in H0 at 1. cbn in H0. clear Heqc0.
    remember (observe t). remember (val x).
    revert t n v i c x Heql Heqc1 H0.
    induction H; intros t' n' v i c x' Heql Heq Hequ; try inv Heql; subst.
    - rewrite <- ctree_eta in Hequ.
      apply ChoiceI_schedule'_inv in Hequ. destruct Hequ as (k' & Hequ & Hk).
      setoid_rewrite Hk in IHtrans_.
      eapply IHtrans_; eauto.
    - apply inj_pair2 in H1. subst.
      rewrite rewrite_schedule' in Hequ. unfold schedule'_match in Hequ.
      destruct (observe (v i c)) eqn:Hv.
      + destruct n'; [inv i |]. destruct n'; [| destruct r; step in Hequ; inv Hequ]; auto.
      + destruct e; [destruct y | destruct s]; step in Hequ; inv Hequ.
      + step in Hequ; inv Hequ.
  Qed.

  Lemma trans_schedule'_thread_val {X} v i c (x : X) t :
    trans (val x) (schedule' 1 v i c) t ->
    trans (val x) (v i c) CTree.stuckI.
  Proof.
    intro. cbn in H. red in H.
    remember (observe (schedule' 1 v i c)).
    pose proof (ctree_eta (go (observe (schedule' 1 v i c)))).
    rewrite <- Heqc0 in H0 at 1. cbn in H0. clear Heqc0.
    remember (observe t). remember (val x).
    revert t v i c x Heql Heqc1 H0.
    induction H; intros t' v i c c' Heql Heq Hequ; try inv Heql; subst.
    - rewrite <- ctree_eta in Hequ.
      apply ChoiceI_schedule'_inv in Hequ. destruct Hequ as (k' & Hequ & Hk).
      setoid_rewrite Hk in IHtrans_.
      rewrite Hequ.
      econstructor.
      specialize (IHtrans_ _ (replace_vec v i (fun _ : config => k' x)) i c _ eq_refl eq_refl).
      rewrite replace_vec_eq in IHtrans_. apply IHtrans_. reflexivity.
    - apply inj_pair2 in H1. subst.
      rewrite rewrite_schedule' in Hequ. unfold schedule'_match in Hequ.
      destruct (observe (v i c)) eqn:Hv.
      + cbn. red. rewrite Hv. destruct r, u.
        step in Hequ. inv Hequ. constructor.
      + destruct e; [destruct y | destruct s]; step in Hequ; inv Hequ.
      + step in Hequ; inv Hequ.
  Qed.

  Lemma trans_schedule'_obs {X} n v i c (e : parE config X) (x : X) t :
    trans (obs e x) (schedule' n v i c) t ->
    False.
  Proof.
    intro. cbn in H. red in H.
    remember (observe (schedule' n v i c)).
    pose proof (ctree_eta (go (observe (schedule' n v i c)))).
    rewrite <- Heqc0 in H0 at 1. cbn in H0. clear Heqc0.
    remember (observe t). remember (obs _ _).
    revert t n v i c e x Heql Heqc1 H0.
    induction H; intros t' n' v i c e' x' Heql Heq Hequ; try inv Heql; subst.
    - rewrite <- ctree_eta in Hequ.
      apply ChoiceI_schedule'_inv in Hequ. destruct Hequ as (k' & Hequ & Hk).
      setoid_rewrite Hk in IHtrans_.
      eapply IHtrans_; eauto.
    - apply inj_pair2 in H2, H3. subst.
      rewrite rewrite_schedule' in Hequ. unfold schedule'_match in Hequ.
      destruct (observe (v i c)) eqn:Hv.
      + destruct n'. inv i. destruct r. destruct n'; step in Hequ; inv Hequ.
      + destruct e; [destruct y | destruct s]; step in Hequ; inv Hequ.
      + step in Hequ; inv Hequ.
  Qed.

  Lemma trans_schedule'_thread_tau n v i c t:
    trans tau (schedule' n v i c) t ->
    (exists (c' : config) n' i',
        trans (val (c', ())) (v i c) CTree.stuckI /\
          {H: n = S (S n') &
                t ≅ schedule' (S n') (remove_vec_helper n (S n') v i H) i' c'}) \/
      (exists t', trans tau (v i c) t' /\
               t ≅ schedule' n (replace_vec v i (fun _ => t')) i c) \/
      (exists c' k, visible (v i c) (Vis (inl1 (Yield _ c')) k) /\
                 exists i', t ≅ schedule' n (replace_vec v i k) i' c') \/
      (exists k, visible (v i c) (Vis (inr1 Spawn) k) /\
              t ≅ schedule'
                (S n)
                (cons_vec (fun _ => k true) (replace_vec v i (fun _ => k false)))
                (Fin.L_R 1 i)
                c).
  Proof.
    intro. cbn in H. red in H.
    remember (observe (schedule' n v i c)).
    pose proof (ctree_eta (go (observe (schedule' n v i c)))).
    rewrite <- Heqc0 in H0 at 1. cbn in H0. clear Heqc0.
    remember (observe t). remember tau.
    revert t n v i c Heqc1 Heql H0.
    induction H; intros t' n' v i c Heq Heql Hequ; subst.
    - rewrite <- ctree_eta in Hequ.
      apply ChoiceI_schedule'_inv in Hequ. destruct Hequ as (k' & Hequ & Hk).
      setoid_rewrite Hk in IHtrans_.
      edestruct IHtrans_ as [? | [? | [? | ?]]]; eauto; clear IHtrans_.
      + left. destruct H0 as (c' & n'' & i' & Ht & Hn' & Ht').
        exists c', n'', i'. rewrite replace_vec_eq in Ht. split.
        * rewrite Hequ. econstructor. apply Ht.
        * econstructor. rewrite Ht'.
          erewrite <- remove_vec_helper_replace_vec_eq. reflexivity.
      + right. left. destruct H0 as (t'' & Ht & Ht'). rewrite replace_vec_eq in Ht.
        exists t''. split.
        * rewrite Hequ. econstructor. apply Ht.
        * rewrite replace_vec_twice in Ht'. apply Ht'.
      + right. right. left. destruct H0 as (c' & k'' & Hvis & i' & Ht').
        rewrite replace_vec_eq in Hvis.
        exists c', k''. split.
        * rewrite Hequ. econstructor. apply Hvis.
        * exists i'. setoid_rewrite replace_vec_twice in Ht'. apply Ht'.
      + right. right. right. destruct H0 as (kb & Hvis & Ht').
        rewrite replace_vec_eq in Hvis.
        exists kb. split.
        * rewrite Hequ. econstructor. apply Hvis.
        * rewrite replace_vec_twice in Ht'. apply Ht'.
    - rewrite rewrite_schedule' in Hequ. unfold schedule'_match in Hequ.
      destruct (observe (v i c)) eqn:Hv; [| destruct e |].
      + destruct r, u, n'; [inv i |]; destruct n'; [step in Hequ; inv Hequ |].
        left.
        pose proof (ctree_eta t). rewrite Heq in H0. rewrite <- ctree_eta in H0.
        clear Heq. rename H0 into Heq. cbn in *.
        destruct (equ_choice_invT _ _ Hequ) as [? _]; subst.
        pose proof (equ_choice_invE _ _ Hequ) as Hk. cbn in Hk.
        eexists. exists n', x. split.
        * cbn. red. rewrite Hv. constructor.
        * exists eq_refl.
          rewrite <- Heq. rewrite <- H. rewrite Hk. reflexivity.
      + right. right. left. destruct y. cbn in Hequ.
        exists c0, k0. split.
        * cbn. red. rewrite Hv. constructor. reflexivity.
        * pose proof (ctree_eta t). rewrite Heq in H0. rewrite <- ctree_eta in H0.
          setoid_rewrite <- H0. setoid_rewrite <- H.
          destruct (equ_choice_invT _ _ Hequ); subst. clear H2.
          exists x. pose proof (equ_choice_invE _ _ Hequ). setoid_rewrite H1.
          reflexivity.
      + right. right. right. destruct s. cbn in Hequ.
        destruct (equ_choice_invT _ _ Hequ) as [? _]. subst.
        pose proof (equ_choice_invE _ _ Hequ) as Hk. cbn in Hk.
        eexists. split.
        * cbn. red. rewrite Hv. constructor. reflexivity.
        * rewrite ctree_eta. rewrite <- Heq. rewrite <- ctree_eta.
          rewrite <- H. apply Hk.
      + destruct vis; [| step in Hequ; inv Hequ].
        right. left.
        destruct (equ_choice_invT _ _ Hequ); subst. clear H1.
        eexists. split.
        * cbn. red. rewrite Hv. constructor 2 with (x := x). reflexivity.
        * pose proof (equ_choice_invE _ _ Hequ).
          pose proof (ctree_eta t). rewrite Heq in H1. rewrite <- ctree_eta in H1.
          rewrite <- H1. rewrite <- H. rewrite H0. reflexivity.
    - clear H.
      rewrite rewrite_schedule' in Hequ. unfold schedule'_match in Hequ.
      destruct (observe (v i c)) eqn:Hv.
      + destruct n'. inv i. destruct r. destruct n'; step in Hequ; inv Hequ.
      + destruct e0; [destruct y | destruct s]; step in Hequ; inv Hequ.
      + step in Hequ; inv Hequ.
    - inv Heql.
  Qed.

  Lemma trans_thread_schedule'_val_1 {X} v i c (x : X) t :
    trans (val x) (v i c) t ->
    trans (val x) (schedule' 1 v i c) CTree.stuckI.
  Proof.
    intro. cbn in H. red in H.
    remember (observe (v i c)).
    pose proof (ctree_eta (go (observe (v i c)))).
    rewrite <- Heqc0 in H0 at 1. cbn in H0. clear Heqc0.
    remember (observe t). remember (val x).
    revert t v i c x Heql Heqc1 H0.
    induction H; intros t' v i c x' Heql Heq Hequ; try inv Heql.
    - (* is there a better way to do this *)
      step in Hequ. inv Hequ. apply inj_pair2 in H3; subst.
      rewrite rewrite_schedule'. unfold schedule'_match. rewrite <- H4.
      econstructor. eapply IHtrans_; try reflexivity. rewrite REL.
      rewrite replace_vec_eq. reflexivity.
    - apply inj_pair2 in H1. subst.
      step in Hequ. inv Hequ.
      rewrite rewrite_schedule'. unfold schedule'_match. rewrite <- H.
      destruct y, u. econstructor.
  Qed.

  Lemma trans_thread_schedule'_val_SS n v i c (c' : config) t :
    trans (val (c', ())) (v i c) t ->
    forall i', trans tau (schedule' (S (S n)) v i c) (schedule' (S n) (remove_vec v i) i' c').
  Proof.
    intro. cbn in H. red in H.
    remember (observe (v i c)).
    pose proof (ctree_eta (go (observe (v i c)))).
    rewrite <- Heqc0 in H0 at 1. cbn in H0. clear Heqc0.
    remember (observe t). remember (val (c', ())).
    revert t v i c c' Heql Heqc1 H0.
    induction H; intros t' v i c x' Heql Heq Hequ i'; try inv Heql.
    - (* is there a better way to do this *)
      step in Hequ. inv Hequ. apply inj_pair2 in H3; subst.
      setoid_rewrite rewrite_schedule' at 1. unfold schedule'_match. rewrite <- H4.
      epose proof (IHtrans_ t' (replace_vec v i (fun _ => k2 x)) i c x' eq_refl eq_refl _ i').
      Unshelve. 2: { rewrite REL. rewrite replace_vec_eq. reflexivity. }
      econstructor.
      erewrite <- remove_vec_replace_vec_eq in H0. apply H0.
    - apply inj_pair2 in H0. subst. step in Hequ. inv Hequ.
      setoid_rewrite rewrite_schedule' at 1. unfold schedule'_match. rewrite <- H.
      econstructor. reflexivity.
  Qed.

  Lemma trans_thread_schedule'_tau n v i c t :
    trans tau (v i c) t ->
    trans tau (schedule' n v i c) (schedule' n (replace_vec v i (fun _ => t)) i c).
  Proof.
    intro. cbn in H. red in H.
    remember (observe (v i c)).
    pose proof (ctree_eta (go (observe (v i c)))).
    rewrite <- Heqc0 in H0 at 1. cbn in H0. clear Heqc0.
    remember (observe t). remember tau.
    revert t v i c Heql Heqc1 H0.
    induction H; intros t' v i c Heql Heq Hequ; try inv Heql.
    - step in Hequ. inv Hequ. apply inj_pair2 in H3; subst.
      rewrite rewrite_schedule'. unfold schedule'_match. rewrite <- H4.
      constructor 1 with (x:=x).
      erewrite <- (replace_vec_twice n v i (fun _ => k2 x) (fun _ => t')).
      apply IHtrans_; auto.
      rewrite replace_vec_eq. rewrite REL. reflexivity.
    - step in Hequ. inv Hequ. apply inj_pair2 in H3; subst.
      rewrite rewrite_schedule'. unfold schedule'_match. rewrite <- H4.
      constructor 2 with (x:=x).
      pose proof (ctree_eta t).
      rewrite Heq in H0. clear Heq. rename H0 into Heq. rewrite <- ctree_eta in Heq.
      apply equ_schedule'. (* TODO: some instance is missing *)
      apply replace_vec_vec_relation; repeat intro; try reflexivity.
      rewrite <- Heq. rewrite <- REL. auto.
  Qed.

  Lemma trans_thread_schedule'_spawn n (v : vec n) i c k b :
    trans (obs (inr1 (Spawn)) b) (v i c) (k b) ->
    trans tau (schedule' n v i c)
          (schedule'
             (S n)
             (cons_vec (fun _ => k true) (replace_vec v i (fun _ => k false)))
             (Fin.L_R 1 i)
             c).
  Proof.
    intro. cbn in H. red in H.
    remember (observe (v i c)).
    pose proof (ctree_eta (go (observe (v i c)))).
    rewrite <- Heqc0 in H0 at 1. cbn in H0. clear Heqc0.
    remember (obs _ b) as l.
    remember (observe (k b)) as k'.
    revert b k n v i c H0 Heql Heqk'.
    induction H; intros; subst; try inv Heql.
    - step in H0. inv H0. apply inj_pair2 in H4. subst.
      rewrite rewrite_schedule'. unfold schedule'_match. rewrite <- H5.
      constructor 1 with (x:=x).
      rewrite <- (replace_vec_twice n0 v i (fun _ => k3 x) (fun _ => k0 false)).
      eapply IHtrans_; eauto. rewrite REL. rewrite replace_vec_eq. reflexivity.
    - step in H0. inv H0. apply inj_pair2 in H3, H4, H5, H6. subst.
      rewrite rewrite_schedule'. unfold schedule'_match. rewrite <- H7.
      constructor 2 with (x:=Fin.F1).
  Abort.

  (* actually this is trivial, it's just by defn *)
  Lemma trans_forall_spawn (e : parE config bool) (k : bool -> ctree (parE config) (config * ())) k' :
    (forall b, trans (obs (inr1 (Spawn)) b) (Vis e k) (k' b)) ->
    forall b, k b ≅ k' b.
  Proof.
    intros. specialize (H b). inv H.
    apply inj_pair2 in H2, H3, H4, H5. subst.
    rewrite (ctree_eta t) in H1. rewrite H6 in H1.
    rewrite <- ctree_eta in H1. auto.
  Qed.

  Lemma trans_thread_schedule'_spawn n v i c k :
    (forall b, trans (obs (inr1 (Spawn)) b) (v i c) (k b)) ->
    trans tau (schedule' n v i c)
          (schedule'
             (S n)
             (cons_vec (fun _ => k true) (replace_vec v i (fun _ => k false)))
             (Fin.L_R 1 i)
             c).
  Proof.
    intro. cbn in H. red in H.
    remember (observe (v i c)).
    pose proof (ctree_eta (go (observe (v i c)))).
    rewrite <- Heqc0 in H0 at 1. cbn in H0. clear Heqc0.
    (* remember true as b. clear Heqb.  *)
    pose proof (H true) as Htrue. pose proof (H false) as Hfalse. clear H.
    remember (obs _ true) as lt.
    remember (obs _ false) as lf.
    remember (observe (k true)) as kt.
    remember (observe (k false)) as kf.
    revert n v i c k H0 Heqlt Heqlf Heqkt Heqkf.
    induction Hfalse; induction Htrue; intros; subst; try inv Heqlf; try inv Heqlt.
    - admit.
    - apply inj_pair2 in H4, H3. subst.
    (* - admit. *)


    (* - step in H0. inv H0. apply inj_pair2 in H3. subst. *)
    (* (* eapply IHHfalse; eauto. *) *)
    (*   admit. *)
    (* - step in H0. inv H0. apply inj_pair2 in H3, H4, H5, H6. subst. *)
    (*   rewrite rewrite_schedule'. unfold schedule'_match. rewrite <- H7. *)
    (*   constructor. apply Fin.F1. apply equ_schedule'. apply cons_vec_vec_relation. *)
    (*   + apply replace_vec_vec_relation. repeat intro; auto. *)
    (*     intro. rewrite <- REL. rewrite H. rewrite ctree_eta. rewrite Heqkf. *)
    (*     rewrite <- ctree_eta. reflexivity. *)
    (*   + intro. rewrite <- REL. *)
  Abort.

(*
  Lemma trans_thread_schedule'_yield_cases c c' t (k : thread) :
        trans (obs (inl1 (Yield _ c)) c') t (k c') ->
        (exists X (e : parE config X) k, observe t = VisF e k) \/
          (exists n k, observe t = ChoiceF false n k).
  Proof.
    intros H. inv H.
    - right. do 2 eexists. eauto.
    - left. do 3 eexists. eauto.
  Qed.
*)

  Lemma trans_thread_schedule'_yield_vis (c' : config) n v i i' c e (k k' : thread) :
    observe (v i c) = VisF e k' ->
    (forall c'', trans (obs (inl1 (Yield _ c')) c'') (v i c) (k c'')) ->
    trans tau (schedule' n v i c) (schedule' n (replace_vec v i k) i' c').
  Proof.
    intros. rewrite rewrite_schedule'. unfold schedule'_match. rewrite H.
    (* destruct e. *)
    pose proof (H0 c). cbn in H1. red in H1.
    rewrite H in H1. inv H1. apply inj_pair2 in H4, H5, H6, H7. subst.
    constructor 2 with (x:=i').
    apply equ_schedule'.
    apply replace_vec_vec_relation. repeat intro. reflexivity.
    intro. specialize (H0 x). cbn in H0. red in H0. rewrite H in H0.
    inv H0. apply inj_pair2 in H4, H5, H6, H7. subst. rewrite H2.
    rewrite ctree_eta. rewrite H9. rewrite <- ctree_eta. reflexivity.
  Qed.

  (* Not true, since [v i c] can be something like [choice2 (if true => kc true else nonsense) (if false => kc false else nonsense)], and since [schedule'] behaves syntactically, it will never give us the desired result *)
  Lemma trans_thread_schedule'_yield (c' c'' : config) n v i i' c kc :
    (forall c'', trans (obs (inl1 (Yield _ c')) c'') (v i c) (kc c'')) ->
    trans tau (schedule' n v i c) (schedule' n (replace_vec v i kc) i' c').
  Proof.
    intros. pose proof (H c'') as H0. cbn in H0. red in H0.
    remember (observe (v i c)).
    pose proof (ctree_eta (go (observe (v i c)))).
    rewrite <- Heqc0 in H1 at 1. cbn in H1. clear Heqc0.
    remember (observe (kc c'')).
    pose proof (ctree_eta (go (observe (kc c'')))).
    rewrite <- Heqc1 in H2 at 1. cbn in H2. clear Heqc1.
    remember (obs _ _).
    revert kc v i i' c c' c'' Heql H H1 H2.
    induction H0; intros kc v i i' c c' c'' Heql Htrans Hequ1 Hequ2;
      try solve [inv Heql].
    - step in Hequ1. inv Hequ1. apply inj_pair2 in H3. subst.
      rewrite rewrite_schedule'. unfold schedule'_match. rewrite <- H.
      constructor 1 with (x:=x). rewrite <- (replace_vec_twice n v i (fun _ => k2 x) kc).
      eapply IHtrans_; auto.
      2: { rewrite replace_vec_eq. rewrite REL. reflexivity. }
      intros c'''. rewrite replace_vec_eq. specialize (Htrans c''').
      cbn in Htrans. red in Htrans. rewrite <- H in Htrans.
      inv Htrans. apply inj_pair2 in H4. subst.
      (* apply H5. *)
(*       eapply Htrans.


      eapply IHtrans_; auto.



      pose proof (trans_thread_schedule'_yield_cases _ _ _ _ H0).
      destruct H as [(X & e & k'' & ?) | (? & ? & ?)].
      + clear IHtrans_.
        rewrite H in H0. inv H0. inv HchoiceI.
        apply inj_pair2 in H3, H4, H5, H6, H7. subst.
        (* inv HchoiceI. subst. *)

        step in Hequ. inv Hequ. apply inj_pair2 in H4. subst.
        rewrite rewrite_schedule'. unfold schedule'_match. rewrite <- H5.
        constructor 1 with (x:=x).
        rewrite H in H0. inv H0. apply inj_pair2 in H3, H4, H8, H7. subst.
        specialize (REL x). step in REL. rewrite H in REL. inv REL.
        apply inj_pair2 in H3, H4. subst.
        rewrite rewrite_schedule'. unfold schedule'_match.
        rewrite replace_vec_eq. rewrite <- H6. econstructor; eauto.
        rewrite replace_vec_twice. apply equ_schedule'.
        apply replace_vec_vec_relation. repeat intro; auto.
        intro. rewrite <- REL0.
      (* ok now unfold schedule', and we'll get there I think *)

      (* rewrite H in H0. *)
      eapply trans_thread_schedule'_yield_vis.
*)
      (* step in Hequ. inv Hequ. apply inj_pair2 in H3; subst. *)
      (* rewrite rewrite_schedule'. unfold schedule'_match. rewrite <- H. *)
      (* constructor 1 with (x:=x). *)
      (* rewrite <- (replace_vec_twice n v i (fun _ => k2 x) k'). *)
      (* eapply IHtrans_; auto. *)
      (* 2: { rewrite REL. rewrite replace_vec_eq. reflexivity. } *)

  Abort.

  Require Import Coq.Logic.IndefiniteDescription.

  Lemma construct n (v1 v2 : vec n) i c c' k :
    (forall c'' : config, trans (obs (inl1 (Yield config c')) c'') (v1 i c) (k c'')) ->
    (forall (l : label) (t' : ctree (parE config) (config * ())),
        trans l (v1 i c) t' ->
        exists2 u' : ctree (parE config) (config * ()), trans l (v2 i c) u' & t' ~ u') ->
    {k' : thread | (forall c'', trans (obs (inl1 (Yield config c')) c'') (v2 i c) (k' c'') /\ k c'' ~ k' c'')}.
  Proof.
    intros Ht Hf.
    assert
         (forall (l : label) (t' : ctree (parE config) (config * ())),
             trans l (v1 i c) t' ->
             {u' : ctree (parE config) (config * ()) | trans l (v2 i c) u' /\ t' ~ u'}).
    {
      intros. apply constructive_indefinite_description.
      edestruct Hf; eauto.
    } clear Hf. rename X into Hf.

    eexists.
    Unshelve.
    2: {
      intros c''. destruct (Hf _ _ (Ht c'')).
      apply x.
    }
    intro c''.
    split; cbn.
    - edestruct Hf. destruct a. apply H.
    - edestruct Hf. destruct a. apply H0.
  Qed.

<<<<<<< HEAD


  Variant fooE: Type -> Type := | Foo : fooE bool.
  Definition k1 : bool -> ctree fooE nat := fun b : bool => (if b then Ret 0%nat else Ret 1%nat).
  Definition k2 : bool -> ctree fooE nat := fun b : bool => (if b then Ret 2%nat else Ret 3%nat).
  Definition t1 : ctree fooE nat := choiceI2 (Vis Foo k1) (Vis Foo k2).

  Definition u1 : ctree fooE nat :=
    choiceI2 (Vis Foo (fun b: bool => if b then Ret 0%nat else Ret 3%nat))
             (Vis Foo (fun b: bool => if b then Ret 2%nat else Ret 1%nat)).

  Fact are_bisim: t1 ~ u1.
  step.
  split.
  - intros ? ? TR.
    unfold t1 in TR.
    remember 3%nat as x3.
    remember 2%nat as x2.
    remember 1%nat as x1.
    remember 0%nat as x0.
    inv_trans; subst.
    + apply trans_vis_inv in TR as (b & ? & ->).
      unfold u1.
      destruct b.
      * eexists.
        apply trans_choiceI21.
        apply trans_vis.
        rewrite H; reflexivity.
      * eexists.
        apply trans_choiceI22.
        apply trans_vis.
        rewrite H; reflexivity.
    + apply trans_vis_inv in TR as (b & ? & ->).
      unfold u1.
      destruct b.
      * eexists.
        apply trans_choiceI22.
        apply trans_vis.
        rewrite H; reflexivity.
      * eexists.
        apply trans_choiceI21.
        apply trans_vis.
        rewrite H; reflexivity.
  - cbn; intros ? ? TR.
    unfold u1 in TR.
    remember 3%nat as x3.
    remember 2%nat as x2.
    remember 1%nat as x1.
    remember 0%nat as x0.
    inv_trans; subst.
    + apply trans_vis_inv in TR as (b & ? & ->).
      unfold t1.
      destruct b.
      * eexists.
        apply trans_choiceI21.
        apply trans_vis.
        rewrite H; reflexivity.
      * eexists.
        apply trans_choiceI22.
        apply trans_vis.
        rewrite H; reflexivity.
    + apply trans_vis_inv in TR as (b & ? & ->).
      unfold u1.
      destruct b.
      * eexists.
        apply trans_choiceI22.
        apply trans_vis.
        rewrite H; reflexivity.
      * eexists.
        apply trans_choiceI21.
        apply trans_vis.
        rewrite H; reflexivity.
Qed.

Fact is_vis : visible t1 (Vis Foo k1).
Proof.
  eapply VisibleI with (x := Fin.F1); econstructor.
Qed.

Fact abs : forall k2, visible u1 (Vis Foo k2) -> exists x, ~ (k1 x ~ k2 x).
Proof.
  intros ? VIS.
  red in VIS; cbn in VIS.
  unfold u1 in VIS.
  red in VIS.
  cbn in VIS.
  dependent destruction VIS.
  dependent destruction x.
  - dependent destruction VIS.
    exists false.
    cbn.
    intros abs; apply sbisim_ret_ret_inv in abs; lia.
  - dependent destruction VIS.
    exists true.
    cbn.
    intros abs; apply sbisim_ret_ret_inv in abs; lia.
Qed.


  Lemma sbism_visible {E R X} (t1 t2 : ctree E R) (e : E X) k1 :
=======
  Lemma sbisim_vis_visible {E R X} (t1 t2 : ctree E R) (e : E X) k1 (Hin: inhabited X) :
    Vis e k1 ~ t2 ->
    exists k2, visible t2 (Vis e k2) /\ (forall x, k1 x ~ k2 x).
  Proof.
    intros.
    step in H. destruct H as [Hf _].
    cbn in Hf. unfold transR in Hf.
    assert
      (forall (l : label) (t' : ctree E R),
          trans_ l (VisF e k1) (observe t') ->
          {u' : ctree E R | trans_ l (observe t2) (observe u') /\ t' ~ u'}).
    {
      intros. apply constructive_indefinite_description.
      edestruct Hf; eauto.
    } clear Hf. rename X0 into Hf.
    eexists. Unshelve.
    2: {
      intros x'. edestruct Hf. constructor. reflexivity.
      Unshelve.
      apply x. apply x'.
    }
    destruct Hin as [x].
    edestruct (Hf (obs e x)) as (t & ? & ?). constructor. reflexivity.
    split.
    2: {
      intros. cbn. destruct Hf as (? & ? & ?). auto.
    }
    cbn. red. cbn.
    dependent induction H.
    2: {
      rewrite <- x1 at 1. econstructor.
      intros. destruct Hf.
  Admitted.

  Lemma sbisim_visible {E R X} (t1 t2 : ctree E R) (e : E X) k1 (Hin: inhabited X) :
>>>>>>> ddedc530
    t1 ~ t2 ->
    visible t1 (Vis e k1) ->
    exists k2, visible t2 (Vis e k2) /\ (forall x, k1 x ~ k2 x).
  Proof.
<<<<<<< HEAD
    intros * bis VIS. cbn in *.
    revert t2 bis.
    red in VIS; cbn in VIS.
    dependent induction VIS; intros; auto.
    - destruct (observe t1) eqn:EQ; dependent induction x.

    (*
    visible t1 (Vis e k1)
    ->
    (forall x, trans (obs e x) t1 (k x))


t1 == ChoiceI2 (Vis e k1) (Vis e k1')
t2 == choiceI2 (Vis e k2) (Vis e k2')

k2 true   = k1 true
k2 false  = k1' false

k2' true  = k1' true
k2' false = k1 false




     ChoiceI 2
     Vis e                  Vis e
     false —> k1 false      false -> k2 false
     true -> k2 true        true  -> k1 true


k1' k1 false k2 true

     *)


  (*   - admit. *)
  (*   - admit. *)
  (*   red in H0. remember (observe t1). remember (observe (Vis e k1)). *)
  (*   revert X t1 e k1 t2 H Heqc Heqc0. *)
  (*   induction H0; intros; auto. *)
  (*   - eapply IHvisible_. 2: reflexivity. 2: auto. admit. *)
  (*   - inv Heqc0. *)
  (*   - inv Heqc0. apply inj_pair2 in H2, H3. subst. admit. *)
  (*   - inv Heqc0. *)
  Abort.
=======
    intros. cbn in *. red in H0. remember (observe t1). remember (observe (Vis e k1)).
    revert X t1 e k1 t2 H Heqc Heqc0 Hin.
    induction H0; intros; auto.
    - assert (n = 1%nat) by admit. subst. eapply IHvisible_. 2: reflexivity. all: auto.
      pose proof (ctree_eta t1). rewrite <- Heqc in H1. rewrite H1 in H.
      epose proof (sbisim_ChoiceI_1_inv _ _ _ H); auto. apply H2.
    - inv Heqc0.
    - inv Heqc0. apply inj_pair2 in H3, H4. subst.
      apply sbisim_vis_visible; auto.
      pose proof (ctree_eta t1).  rewrite <- Heqc in H1.
      (* TODO: clean this up *) eapply equ_VisF in H. rewrite H in H1.
      rewrite H1 in H0. auto.
    - inv Heqc0.
  Admitted.

  Lemma visible_yield_trans_schedule' n v i c i' c' k :
    visible (v i c) (Vis (inl1 (Yield config c')) k) ->
    trans tau (schedule' n v i c) (schedule' n (replace_vec v i k) i' c').
  Proof.
  Admitted.

  Lemma visible_spawn_trans_schedule' n v i c k :
    visible (v i c) (Vis (inr1 Spawn) k) ->
    trans tau (schedule' n v i c)
          (schedule' (S n)
                     (cons_vec (fun _ => k true)
                               (replace_vec v i (fun _ => k false)))
                     (Fin.L_R 1 i)
                     c).
  Proof.
  Admitted.
>>>>>>> ddedc530

  #[global] Instance sbisim_schedule' n :
    Proper ((vec_relation sbisim) ==> vec_relation sbisim) (schedule' n).
  Proof.
    repeat intro. revert H. revert n x y i c.
    coinduction r CIH.
    symmetric using intuition.
    intros n v1 v2 i c Hv l t Ht.
    destruct l.
    - apply trans_schedule'_thread_tau in Ht.
      decompose [or] Ht; clear Ht.
      + destruct H as (c' & n' & i' & Ht & Hn & Hequ).
        subst. pose proof (Hv i c) as Hsb. step in Hsb. destruct Hsb as [Hf Hb].
        edestruct Hf as [? ? ?]; eauto.
        eapply trans_thread_schedule'_val_SS in H.
        eexists. apply H. rewrite Hequ. apply CIH.
        cbn. apply remove_vec_vec_relation; auto.      + destruct H0 as (t' & Ht & Hequ).
        pose proof (Hv i c) as Hsb. step in Hsb. destruct Hsb as [Hf Hb].
        edestruct Hf as [? ? ?]; eauto.
        apply trans_thread_schedule'_tau in H.
        eexists; eauto. rewrite Hequ. apply CIH.
        apply replace_vec_vec_relation; auto.
      + destruct H as (c' & k & Hvis & i' & Hequ).
        pose proof (Hv i c) as Hsb.
        eapply sbisim_visible in Hvis; eauto. destruct Hvis as (k' & ? & ?).
        exists (schedule' n (replace_vec v2 i k') i' c').
        2: { rewrite Hequ. apply CIH. apply replace_vec_vec_relation; auto. }
        apply visible_yield_trans_schedule'; auto.
      + destruct H as (k & Hvis & Hequ).
        pose proof (Hv i c) as Hsb.
        eapply sbisim_visible in Hvis; eauto. 2: { constructor. apply true. }
        destruct Hvis as (k' & ? & ?).
        exists (schedule' (S n)
                     (cons_vec (fun _ => k' true)
                               (replace_vec v2 i (fun _ => k' false)))
                     (Fin.L_R 1 i) c).
        2: { rewrite Hequ. apply CIH. apply cons_vec_vec_relation; auto.
             apply replace_vec_vec_relation; auto. }
        apply visible_spawn_trans_schedule'; auto.
    - apply trans_schedule'_obs in Ht. contradiction.
    - pose proof (trans_schedule'_val_1 _ _ _ _ _ _ Ht). subst.
      pose proof (trans_val_inv Ht).
      specialize (Hv i c). step in Hv. destruct Hv as [Hf Hb].
      pose proof (trans_schedule'_thread_val _ _ _ _ _ Ht) as Hv1.
      edestruct Hf; eauto.
      apply trans_thread_schedule'_val_1 in H0. eexists; eauto. rewrite H. reflexivity.
  Qed.

End parallel.<|MERGE_RESOLUTION|>--- conflicted
+++ resolved
@@ -53,108 +53,6 @@
 
   Definition completed := Monads.stateT config (ctree void1) unit.
 
-<<<<<<< HEAD
-  Definition schedule_match schedule (curr : thread) (rest : list thread)
-    : completed :=
-    fun (s : config) =>
-      match (observe (curr s)) with
-      | RetF (s', _) => match rest with
-                       | [] => Ret (s', tt)
-                       | h :: t => '(curr', rest') <- choose h t;;
-                                 TauI (schedule curr' rest' s')
-                       end
-      | ChoiceF b n k => Choice b n (fun c => (schedule (fun _ => k c) rest s))
-      | VisF (inl1 e) k =>
-          match e in yieldE _ C return (C -> ctree (parE config) (config * unit)) -> _ with
-          | Yield _ s' =>
-              fun k =>
-                '(curr', rest') <- choose k rest;;
-                TauI (schedule curr' rest' s')
-          end k
-      | VisF (inr1 e) k =>
-          match e in spawnE R return (R -> ctree (parE config) (config * unit)) -> _ with
-          | Spawn =>
-              fun k =>
-                TauI (schedule (fun _ => k false) ((fun _ => k true) :: rest) s) (* this s doesn't matter, since the running thread won't use it *)
-          end k
-      end.
-  CoFixpoint schedule := schedule_match schedule.
-  Lemma rewrite_schedule curr rest s : schedule curr rest s ≅ schedule_match schedule curr rest s.
-  Proof.
-    step. eauto.
-  Qed.
-
-  Fixpoint list_relation {T} (P : relation T) (l1 l2 : list T) : Prop :=
-    match l1, l2 with
-    | [], [] => True
-    | h1 :: t1, h2 :: t2 => P h1 h2 /\ list_relation P t1 t2
-    | _, _ => False
-    end.
-
-  #[global] Instance list_relation_refl {T} (P : relation T)
-        `{Reflexive _ P} :
-    Reflexive (list_relation P).
-  Proof.
-    repeat intro. induction x; auto. split; auto.
-  Qed.
-
-  Lemma list_relation_app {T} (P : relation T) l1 l2 r1 r2 :
-    list_relation P l1 l2 ->
-    list_relation P r1 r2 ->
-    list_relation P (l1 ++ r1) (l2 ++ r2).
-  Proof.
-    revert l2.
-    induction l1; destruct l2; intros Hl Hr; inv Hl; try split; auto.
-  Qed.
-
-  Lemma equ_schedule_helper k1 k2 l1 l2 s r
-        (CIH : forall (x y : config -> ctree (parE config) (config * ()))
-                 (x0 y0 : list (config -> ctree (parE config) (config * ())))
-                 (y1 : config),
-            pointwise_relation config (equ eq) x y ->
-            list_relation (pointwise_relation config (equ eq)) x0 y0 ->
-            et eq r (schedule x x0 y1) (schedule y y0 y1)) :
-    forall r1 r2,
-    pointwise_relation config (equ eq) k1 k2 ->
-    list_relation (pointwise_relation _ (equ eq)) l1 l2 ->
-    list_relation (pointwise_relation _ (equ eq)) r1 r2 ->
-    equF eq (et eq r)
-         (observe ('(curr', rest') <- choose' k1 l1 r1;;
-                   TauI (schedule curr' rest' s)))
-         (observe ('(curr', rest') <- choose' k2 l2 r2;;
-                   TauI (schedule curr' rest' s))).
-  Proof.
-    revert l2 k1 k2.
-    induction l1; destruct l2; intros k1 k2 r1 r2 Hk Hl Hr; inv Hl.
-    - cbn. constructor. intros; auto.
-    - cbn. constructor. intros [].
-      + step. cbn. constructor. intros. apply CIH; auto. constructor; auto.
-        apply list_relation_app; auto.
-      + step. eapply IHl1; eauto. constructor; auto.
-  Qed.
-
-  #[global] Instance equ_schedule :
-    Proper ((pointwise_relation _ (equ eq)) ==> (list_relation (pointwise_relation _ (equ eq))) ==> eq ==> equ eq)
-           schedule.
-  Proof.
-    repeat intro. subst. revert H H0. revert x y x0 y0 y1.
-    coinduction r CIH. intros t1 t2 l1 l2 c Ht Hl.
-    do 2 rewrite rewrite_schedule. unfold schedule_match. simpl.
-    specialize (Ht c). step in Ht. inv Ht; eauto. 2: destruct e.
-    - destruct y. destruct l1, l2; inv Hl; auto.
-      apply equ_schedule_helper; auto.
-    - clear H H0. destruct y.
-      unfold choose.
-      apply equ_schedule_helper; auto.
-    - destruct s. constructor. intros. apply CIH.
-      + intro. apply REL.
-      + constructor; auto. intro. auto.
-    - cbn. constructor. intros. apply CIH; auto.
-      intro. apply REL.
-  Qed.
-
-=======
->>>>>>> ddedc530
   Definition vec n := fin n -> thread.
 
   Definition vec_relation {n : nat} (P : rel _ _) (v1 v2 : vec n) : Prop :=
@@ -1104,109 +1002,7 @@
     - edestruct Hf. destruct a. apply H0.
   Qed.
 
-<<<<<<< HEAD
-
-
-  Variant fooE: Type -> Type := | Foo : fooE bool.
-  Definition k1 : bool -> ctree fooE nat := fun b : bool => (if b then Ret 0%nat else Ret 1%nat).
-  Definition k2 : bool -> ctree fooE nat := fun b : bool => (if b then Ret 2%nat else Ret 3%nat).
-  Definition t1 : ctree fooE nat := choiceI2 (Vis Foo k1) (Vis Foo k2).
-
-  Definition u1 : ctree fooE nat :=
-    choiceI2 (Vis Foo (fun b: bool => if b then Ret 0%nat else Ret 3%nat))
-             (Vis Foo (fun b: bool => if b then Ret 2%nat else Ret 1%nat)).
-
-  Fact are_bisim: t1 ~ u1.
-  step.
-  split.
-  - intros ? ? TR.
-    unfold t1 in TR.
-    remember 3%nat as x3.
-    remember 2%nat as x2.
-    remember 1%nat as x1.
-    remember 0%nat as x0.
-    inv_trans; subst.
-    + apply trans_vis_inv in TR as (b & ? & ->).
-      unfold u1.
-      destruct b.
-      * eexists.
-        apply trans_choiceI21.
-        apply trans_vis.
-        rewrite H; reflexivity.
-      * eexists.
-        apply trans_choiceI22.
-        apply trans_vis.
-        rewrite H; reflexivity.
-    + apply trans_vis_inv in TR as (b & ? & ->).
-      unfold u1.
-      destruct b.
-      * eexists.
-        apply trans_choiceI22.
-        apply trans_vis.
-        rewrite H; reflexivity.
-      * eexists.
-        apply trans_choiceI21.
-        apply trans_vis.
-        rewrite H; reflexivity.
-  - cbn; intros ? ? TR.
-    unfold u1 in TR.
-    remember 3%nat as x3.
-    remember 2%nat as x2.
-    remember 1%nat as x1.
-    remember 0%nat as x0.
-    inv_trans; subst.
-    + apply trans_vis_inv in TR as (b & ? & ->).
-      unfold t1.
-      destruct b.
-      * eexists.
-        apply trans_choiceI21.
-        apply trans_vis.
-        rewrite H; reflexivity.
-      * eexists.
-        apply trans_choiceI22.
-        apply trans_vis.
-        rewrite H; reflexivity.
-    + apply trans_vis_inv in TR as (b & ? & ->).
-      unfold u1.
-      destruct b.
-      * eexists.
-        apply trans_choiceI22.
-        apply trans_vis.
-        rewrite H; reflexivity.
-      * eexists.
-        apply trans_choiceI21.
-        apply trans_vis.
-        rewrite H; reflexivity.
-Qed.
-
-Fact is_vis : visible t1 (Vis Foo k1).
-Proof.
-  eapply VisibleI with (x := Fin.F1); econstructor.
-Qed.
-
-Fact abs : forall k2, visible u1 (Vis Foo k2) -> exists x, ~ (k1 x ~ k2 x).
-Proof.
-  intros ? VIS.
-  red in VIS; cbn in VIS.
-  unfold u1 in VIS.
-  red in VIS.
-  cbn in VIS.
-  dependent destruction VIS.
-  dependent destruction x.
-  - dependent destruction VIS.
-    exists false.
-    cbn.
-    intros abs; apply sbisim_ret_ret_inv in abs; lia.
-  - dependent destruction VIS.
-    exists true.
-    cbn.
-    intros abs; apply sbisim_ret_ret_inv in abs; lia.
-Qed.
-
-
-  Lemma sbism_visible {E R X} (t1 t2 : ctree E R) (e : E X) k1 :
-=======
-  Lemma sbisim_vis_visible {E R X} (t1 t2 : ctree E R) (e : E X) k1 (Hin: inhabited X) :
+ Lemma sbisim_vis_visible {E R X} (t1 t2 : ctree E R) (e : E X) k1 (Hin: inhabited X) :
     Vis e k1 ~ t2 ->
     exists k2, visible t2 (Vis e k2) /\ (forall x, k1 x ~ k2 x).
   Proof.
@@ -1241,58 +1037,10 @@
   Admitted.
 
   Lemma sbisim_visible {E R X} (t1 t2 : ctree E R) (e : E X) k1 (Hin: inhabited X) :
->>>>>>> ddedc530
     t1 ~ t2 ->
     visible t1 (Vis e k1) ->
     exists k2, visible t2 (Vis e k2) /\ (forall x, k1 x ~ k2 x).
   Proof.
-<<<<<<< HEAD
-    intros * bis VIS. cbn in *.
-    revert t2 bis.
-    red in VIS; cbn in VIS.
-    dependent induction VIS; intros; auto.
-    - destruct (observe t1) eqn:EQ; dependent induction x.
-
-    (*
-    visible t1 (Vis e k1)
-    ->
-    (forall x, trans (obs e x) t1 (k x))
-
-
-t1 == ChoiceI2 (Vis e k1) (Vis e k1')
-t2 == choiceI2 (Vis e k2) (Vis e k2')
-
-k2 true   = k1 true
-k2 false  = k1' false
-
-k2' true  = k1' true
-k2' false = k1 false
-
-
-
-
-     ChoiceI 2
-     Vis e                  Vis e
-     false —> k1 false      false -> k2 false
-     true -> k2 true        true  -> k1 true
-
-
-k1' k1 false k2 true
-
-     *)
-
-
-  (*   - admit. *)
-  (*   - admit. *)
-  (*   red in H0. remember (observe t1). remember (observe (Vis e k1)). *)
-  (*   revert X t1 e k1 t2 H Heqc Heqc0. *)
-  (*   induction H0; intros; auto. *)
-  (*   - eapply IHvisible_. 2: reflexivity. 2: auto. admit. *)
-  (*   - inv Heqc0. *)
-  (*   - inv Heqc0. apply inj_pair2 in H2, H3. subst. admit. *)
-  (*   - inv Heqc0. *)
-  Abort.
-=======
     intros. cbn in *. red in H0. remember (observe t1). remember (observe (Vis e k1)).
     revert X t1 e k1 t2 H Heqc Heqc0 Hin.
     induction H0; intros; auto.
@@ -1324,7 +1072,6 @@
                      c).
   Proof.
   Admitted.
->>>>>>> ddedc530
 
   #[global] Instance sbisim_schedule' n :
     Proper ((vec_relation sbisim) ==> vec_relation sbisim) (schedule' n).
