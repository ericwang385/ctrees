From Coq Require Import
     Program
     List
     Logic.FunctionalExtensionality
     micromega.Lia
     Init.Specif
     Fin.

<<<<<<< HEAD
=======
From CTree Require Import
     CTrees
	   Utils
	   CTrees
 	   Interp
	   Equ
	   Bisim
     Shallow
     CTreesTheory
     Trans.

>>>>>>> 8f2afb50
From RelationAlgebra Require Import
     monoid
     kat
     kat_tac
     prop
     rel
     srel
     comparisons
     rewriting
     normalisation.

From Equations Require Import Equations.

From ITree Require Import
     Sum.

From Coinduction Require Import
	coinduction rel tactics.

From CTree Require Import
     CTrees
	   Utils
	   CTrees
 	   Interp
	   Equ
	   Bisim
     Shallow
     CTreesTheory
     Trans.

Import ListNotations.
Import CTreeNotations.

Variant yieldE S : Type -> Type :=
| Yield : S -> yieldE S S.

Variant spawnE : Type -> Type :=
| Spawn : spawnE bool.

Section parallel.
  Context {config : Type}.

  Definition parE c := yieldE c +' spawnE.

  Definition thread := Monads.stateT config
                                     (ctree (parE config))
                                     unit.

  Definition completed := Monads.stateT config (ctree void1) unit.

  Definition vec n := fin n -> thread.

  Definition vec_relation {n : nat} (P : rel _ _) (v1 v2 : vec n) : Prop :=
    forall i c, P (v1 i c) (v2 i c).

  Instance vec_relation_symmetric n (P : rel _ _) `{@Symmetric _ P} :
    Symmetric (@vec_relation n P).
  Proof. repeat intro. auto. Qed.

  Definition remove_front_vec {n : nat} (v : vec (S n)) : vec n :=
    fun i => v (FS i).

  Lemma remove_front_vec_vec_relation n P (v1 v2 : vec (S n)) :
    vec_relation P v1 v2 ->
    vec_relation P (remove_front_vec v1) (remove_front_vec v2).
  Proof.
    repeat intro. apply H.
  Qed.

  Equations remove_vec {n : nat} (v : vec (S n)) (i : fin (S n)) : vec n :=
    remove_vec v F1     i'      := remove_front_vec v i';
    remove_vec v (FS i) F1      := v F1;
    remove_vec v (FS i) (FS i') := remove_vec (remove_front_vec v) i i'.
  Transparent remove_vec.

  Derive Signature for Fin.t.
  Derive NoConfusion NoConfusionHom for Fin.t.

  Lemma remove_vec_vec_relation n P (v1 v2 : vec (S n)) i :
    vec_relation P v1 v2 ->
    vec_relation P (remove_vec v1 i) (remove_vec v2 i).
  Proof.
    intros.
    depind i; [apply remove_front_vec_vec_relation; auto |].
    repeat intro. destruct i0; cbn; auto.
    apply IHi; auto. 
    repeat intro. apply remove_front_vec_vec_relation; auto.
  Qed.

  Definition remove_vec_helper n n' (v : vec n) (i : fin n) (H : n = S n')
    : vec n'.
    subst. apply remove_vec; eauto.
  Defined.

  Definition replace_vec {n : nat} (v : vec n) (i : fin n) (t : thread) : vec n :=
    fun i' => if Fin.eqb i i' then t else v i'.

  Lemma remove_front_vec_replace_vec n (v : vec (S n)) i t :
    remove_front_vec (replace_vec v (Fin.FS i) t) =
      replace_vec (remove_front_vec v) i t.
  Proof. reflexivity. Qed.

  Lemma remove_vec_replace_vec_eq {n} (v : vec (S n)) i t :
    remove_vec v i = remove_vec (replace_vec v i t) i.
  Proof.
    dependent induction i.
    - unfold remove_vec. unfold remove_front_vec. cbn. reflexivity.
    - unfold remove_vec. cbn. apply functional_extensionality. intros.
      dependent destruction x; auto.
      erewrite IHi; eauto.
  Qed.

  Lemma remove_vec_helper_replace_vec_eq {n n'} (v : vec n) i t H :
    remove_vec_helper n n' v i H = remove_vec_helper n n' (replace_vec v i t) i H.
  Proof.
    subst. cbn. eapply remove_vec_replace_vec_eq.
  Qed.

  Lemma replace_vec_vec_relation n P (v1 v2 : vec n) i t1 t2 :
    vec_relation P v1 v2 ->
    (forall x, P (t1 x) (t2 x)) ->
    vec_relation P (replace_vec v1 i t1) (replace_vec v2 i t2).
  Proof.
    unfold replace_vec. repeat intro. destruct (Fin.eqb i i0); auto.
  Qed.

  Lemma replace_vec_twice n (v : vec n) i t1 t2 :
    replace_vec (replace_vec v i t1) i t2 = replace_vec v i t2.
  Proof.
    unfold replace_vec. apply functional_extensionality. intro.
    destruct (Fin.eqb i x) eqn:?; auto.
  Qed.

  Lemma replace_vec_eq n (v : vec n) i t :
    (replace_vec v i t) i = t.
  Proof.
    unfold replace_vec.
    assert (i = i) by reflexivity. apply Fin.eqb_eq in H. rewrite H.
    reflexivity.
  Qed.

  Lemma replace_vec_same n (v : vec n) i :
    replace_vec v i (v i) = v.
  Proof.
    unfold replace_vec. apply functional_extensionality. intro.
    destruct (Fin.eqb i x) eqn:?; auto.
    apply Fin.eqb_eq in Heqb. subst. auto.
  Qed.

  Program Definition cons_vec {n : nat} (t : thread) (v : vec n) : vec (S n) :=
    fun i => match i with
          | Fin.F1 => t
          | Fin.FS i' => v i'
          end.

  Lemma cons_vec_vec_relation n P (v1 v2 : vec n) t1 t2 :
    vec_relation P v1 v2 ->
    (forall x, P (t1 x) (t2 x)) ->
    vec_relation P (cons_vec t1 v1) (cons_vec t2 v2).
  Proof.
    unfold cons_vec. repeat intro. dependent destruction i; auto.
  Qed.

  (* Program Definition append_vec {n : nat} (v : vec n) (t : thread) : vec (S n) := *)
  (*   fun i => let i' := Fin.to_nat i in *)
  (*         match PeanoNat.Nat.eqb (`i') n with *)
  (*         | true => t *)
  (*         | false => v (@Fin.of_nat_lt (`i') _ _) *)
  (*         end. *)
  (* Next Obligation. *)
  (*   (* why is the space after ` necessary...... *) *)
  (*   assert ((` (Fin.to_nat i)) <> n). *)
  (*   { *)
  (*     pose proof (Bool.reflect_iff _ _ (PeanoNat.Nat.eqb_spec (` (Fin.to_nat i)) n)). *)
  (*     intro. rewrite H in H0. rewrite H0 in Heq_anonymous. inv Heq_anonymous. *)
  (*   } *)
  (*   pose proof (proj2_sig (Fin.to_nat i)). *)
  (*   simpl in H0. lia. *)
  (* Defined. *)

  (* Lemma append_vec_vec_relation n P (v1 v2 : vec n) t1 t2 : *)
  (*   vec_relation P v1 v2 -> *)
  (*   (forall x, P (t1 x) (t2 x)) -> *)
  (*   vec_relation P (append_vec v1 t1) (append_vec v2 t2). *)
  (* Proof. *)
  (*   unfold append_vec. repeat intro. *)
  (* Qed. *)

  (* Alternate definition: factoring out the yielding effect *)
  Equations schedule_match
             (schedule : forall (n : nat), vec n -> option (fin n) -> thread)
             (n : nat)
             (v: vec n)
    : option (fin n) -> thread :=
    schedule_match schedule 0 v None     := Ret (c,tt);
    schedule_match schedule n v None     := ChoiceV n (fun i' => schedule n v (Some i') c);
    schedule_match schedule n v (Some i) := _
  .

    refine
      (fun (oi : option (fin n)) c =>
         match oi with
         | None   => match n with
                    | O => Ret (c, tt)
                    | _ => ChoiceV n (fun i' => schedule n v (Some i') c)
                    end
         | Some i =>
             match (observe (v i c)) with
             | RetF (c', _) =>
                 match n as m return n = m -> _ with
                 | 0 => _
                 | S n' => fun H1 => TauI (schedule n' (remove_vec_helper n n' v i H1) None c')
                 end (eq_refl n)
             | ChoiceF b n' k => Choice b n' (fun i' => schedule n (replace_vec v i (fun _ => k i')) (Some i) c)
             | VisF (inl1 e) k =>
                 match e in yieldE _ R return (R -> ctree (parE config) (config * unit)) -> _ with
                 | Yield _ s' =>
                     fun k => TauI (schedule n (replace_vec v i k) None s')
                 end k
             | VisF (inr1 e) k =>
                 match e in spawnE R return (R -> ctree (parE config) (config * unit)) -> _ with
                 | Spawn =>
                     fun k =>
                       TauV (schedule
                               (S n)
                               (cons_vec (fun _ => k true) (replace_vec v i (fun _ => k false)))
                               (* The [i] here means that we don't yield at a spawn *)
                               (Some (Fin.L_R 1 i)) (* view [i] as a [fin (n + 1)] *)
                               c) (* this [c] doesn't matter, since the running thread won't use it *)
                 end k
             end
         end).
    - intro. subst. inv i.
  Defined.


  Definition schedule_match
             (schedule : forall (n : nat), vec n -> option (fin n) -> thread)
             (n : nat)
             (v: vec n)
    : option (fin n) -> thread.
    refine
      (fun (oi : option (fin n)) c =>
         match oi with
         | None   => match n with
                    | O => Ret (c, tt)
                    | _ => ChoiceV n (fun i' => schedule n v (Some i') c)
                    end
         | Some i =>
             match (observe (v i c)) with
             | RetF (c', _) =>
                 match n as m return n = m -> _ with
                 | 0 => _
                 | S n' => fun H1 => TauI (schedule n' (remove_vec_helper n n' v i H1) None c')
                 end (eq_refl n)
             | ChoiceF b n' k => Choice b n' (fun i' => schedule n (replace_vec v i (fun _ => k i')) (Some i) c)
             | VisF (inl1 e) k =>
                 match e in yieldE _ R return (R -> ctree (parE config) (config * unit)) -> _ with
                 | Yield _ s' =>
                     fun k => TauI (schedule n (replace_vec v i k) None s')
                 end k
             | VisF (inr1 e) k =>
                 match e in spawnE R return (R -> ctree (parE config) (config * unit)) -> _ with
                 | Spawn =>
                     fun k =>
                       TauV (schedule
                               (S n)
                               (cons_vec (fun _ => k true) (replace_vec v i (fun _ => k false)))
                               (* The [i] here means that we don't yield at a spawn *)
                               (Some (Fin.L_R 1 i)) (* view [i] as a [fin (n + 1)] *)
                               c) (* this [c] doesn't matter, since the running thread won't use it *)
                 end k
             end
         end).
    - intro. subst. inv i.
  Defined.

  CoFixpoint schedule := schedule_match schedule.

  Lemma rewrite_schedule n v i c : schedule n v i c ≅ schedule_match schedule n v i c.
  Proof.
    step. eauto.
  Qed.

  #[global] Instance equ_schedule n :
    Proper ((vec_relation (equ eq)) ==> eq ==> pwr (equ eq)) (schedule n).
  Proof.
    intros x y H ? i ? c. subst. revert n x y i c H.
    coinduction r CIH. intros n v1 v2 i c Hv.
    do 2 rewrite rewrite_schedule. unfold schedule_match. cbn.
    destruct i as [i |].
    2: { destruct n; auto. cbn. constructor. intros. apply CIH; auto. }
    pose proof (Hv i c). step in H. inv H; eauto. 2: destruct e.
    - clear H1 H2. destruct y. destruct n; cbn in *; auto.
      constructor. intros. apply CIH.
      apply remove_vec_vec_relation; auto.
    - clear H1 H2. destruct y. cbn.
      constructor. intros. eapply CIH.
      apply replace_vec_vec_relation; auto.
    - destruct s. constructor. intros. eapply CIH.
      apply cons_vec_vec_relation; auto.
      apply replace_vec_vec_relation; auto.
    - cbn. constructor. intros. apply CIH.
      apply replace_vec_vec_relation; auto.
  Qed.

  (** Helper lemmas for dealing with [schedule] *)

  Lemma ChoiceI_schedule_inv n1 k n2 (v : vec n2) i c :
    ChoiceI n1 k ≅ schedule n2 v (Some i) c ->
    (exists k', v i c ≅ ChoiceI n1 k' /\
             forall i', k i' ≅ schedule n2 (replace_vec v i (fun _ => k' i')) (Some i) c) \/
      (exists c' k', v i c ≅ Vis (inl1 (Yield config c')) k' /\
                  n1 = 1%nat /\
                  forall i', k i' ≅ schedule n2 (replace_vec v i k') None c') \/
      (exists c' n2' H1, v i c ≅ Ret (c', ()) /\
                      n1 = 1%nat /\
                      forall i', k i' ≅ schedule n2' (remove_vec_helper n2 n2' v i H1) None c').
  Proof.
    intros Hequ.
    rewrite rewrite_schedule in Hequ. unfold schedule_match in Hequ. cbn in Hequ.
    destruct (observe (v i c)) eqn:?.
    - destruct r, u, n2; [inv i |].
      right. right.
      step in Hequ. pose proof (equF_choice_invT _ _ Hequ) as [? _]. subst.
      pose proof (equF_choice_invE _ _ Hequ).
      do 3 eexists. split; auto.
      step. rewrite Heqc0. reflexivity.
    - destruct e; [destruct y | destruct s]. 2: step in Hequ; inv Hequ.
      step in Hequ. pose proof (equF_choice_invT _ _ Hequ) as [? _]. subst.
      pose proof (equF_choice_invE _ _ Hequ).
      right. left.
      do 2 eexists. split; [| split]; auto.
      step. rewrite Heqc0. reflexivity.
    - destruct vis; [step in Hequ; inv Hequ |].
      pose proof (equ_choice_invT _ _ Hequ) as [? _]; subst.
      pose proof (equ_choice_invE _ _ Hequ).
      left.
      exists k0. split; auto.
      rewrite ctree_eta. rewrite Heqc0. reflexivity.
  Qed.

  (** Helper lemmas for when [schedule] transitions with a [val] *)
  Lemma trans_schedule_val_1 {X} n v i c (x : X) t :
    trans (val x) (schedule n v (Some i) c) t ->
    n = 1%nat.
  Proof.
    intro. cbn in H. red in H.
    remember (observe (schedule n v (Some i) c)).
    pose proof (ctree_eta (go (observe (schedule n v (Some i) c)))).
    rewrite <- Heqc0 in H0 at 1. cbn in H0. clear Heqc0.
    remember (observe t). remember (val x).
    revert t v i c x Heql Heqc1 H0.
    induction H; intros t' v i c c' Heql Heq Hequ; try inv Heql; subst.
    - rewrite <- ctree_eta in Hequ.
      apply ChoiceI_schedule_inv in Hequ. destruct Hequ as [? | [? | ?]].
      + destruct H0 as (k' & Hvic & Hk).
        eapply IHtrans_; eauto.
        rewrite Hk. auto.
      + destruct H0 as (c'' & k' & Hvic & Hn & Hk). subst.
        rewrite Hk in H. rewrite rewrite_schedule in H. unfold schedule_match in H.
        destruct n; [inv i | inv H].
      + destruct H0 as (c'' & n' & Hn2' & Hvic & Hn & Hk).
        (* assert (n2' = O). { clear Hk. inv Hn2'. reflexivity. } subst. *)
        rewrite Hk in H. rewrite rewrite_schedule in H. unfold schedule_match in H.
        destruct n'; auto. inv H.
    - apply inj_pair2 in H1. subst.
      rewrite rewrite_schedule in Hequ. unfold schedule_match in Hequ.
      destruct (observe (v i c)) eqn:Hv.
      + destruct r, u; step in Hequ; inv Hequ.
        destruct n; [inv i | inv H].
      + destruct e; [destruct y | destruct s]; step in Hequ; inv Hequ.
      + step in Hequ; inv Hequ.
  Qed.

  Lemma trans_schedule_thread_val {X} v i c (x : X) t :
    trans (val x) (schedule 1 v (Some i) c) t ->
    trans (val x) (v i c) CTree.stuckI.
  Proof.
    intro. cbn in H. red in H.
    remember (observe (schedule 1 v (Some i) c)).
    pose proof (ctree_eta (go (observe (schedule 1 v (Some i) c)))).
    rewrite <- Heqc0 in H0 at 1. cbn in H0. clear Heqc0.
    remember (observe t). remember (val x).
    revert t v i c x Heql Heqc1 H0.
    induction H; intros t' v i c c' Heql Heq Hequ; try inv Heql; subst.
    - rewrite <- ctree_eta in Hequ.
      apply ChoiceI_schedule_inv in Hequ. destruct Hequ as [? | [? | ?]].
      + destruct H0 as (k' & Hvic & Hk).
        setoid_rewrite Hk in IHtrans_.
        rewrite Hvic.
        econstructor.
        specialize (IHtrans_ _ (replace_vec v i (fun _ : config => k' x)) i c _ eq_refl eq_refl).
        rewrite replace_vec_eq in IHtrans_. apply IHtrans_. reflexivity.
      + destruct H0 as (c'' & k' & Hvic & Hn & Hk). subst.
        rewrite Hk in H. rewrite rewrite_schedule in H. unfold schedule_match in H.
        inv H.
      + destruct H0 as (c'' & n2' & Hn2' & Hvic & Hn & Hk).
        assert (n2' = O). { clear Hk. inv Hn2'. reflexivity. } subst.
        rewrite Hk in H. rewrite rewrite_schedule in H. unfold schedule_match in H.
        apply trans_ret_inv in H. destruct H. inv H. apply inj_pair2 in H3. subst.
        rewrite Hvic. constructor.
    - apply inj_pair2 in H1. subst.
      rewrite rewrite_schedule in Hequ. unfold schedule_match in Hequ.
      destruct (observe (v i c)) eqn:Hv.
      + destruct r, u. step in Hequ. inv Hequ.
      + destruct e; [destruct y | destruct s]; step in Hequ; inv Hequ.
      + step in Hequ; inv Hequ.
  Qed.

  Lemma trans_thread_schedule_val_1 {X} v i c (x : X) t :
    trans (val x) (v i c) t ->
    trans (val x) (schedule 1 v (Some i) c) CTree.stuckI.
  Proof.
    intro. cbn in H. red in H.
    remember (observe (v i c)).
    pose proof (ctree_eta (go (observe (v i c)))).
    rewrite <- Heqc0 in H0 at 1. cbn in H0. clear Heqc0.
    remember (observe t). remember (val x).
    revert t v i c x Heql Heqc1 H0.
    induction H; intros t' v i c x' Heql Heq Hequ; try inv Heql.
    - (* is there a better way to do this *)
      step in Hequ. inv Hequ. apply inj_pair2 in H3; subst.
      rewrite rewrite_schedule. unfold schedule_match. rewrite <- H4.
      econstructor. eapply IHtrans_; try reflexivity. rewrite REL.
      rewrite replace_vec_eq. reflexivity.
    - apply inj_pair2 in H1. subst.
      step in Hequ. inv Hequ.
      rewrite rewrite_schedule. unfold schedule_match. rewrite <- H.
      destruct y, u. econstructor; eauto.
      rewrite rewrite_schedule. unfold schedule_match. constructor.
  Qed.

  (** [schedule] cannot transition with an [obs] *)
  Lemma trans_schedule_obs {X} n v o c (e : parE config X) (x : X) t :
    trans (obs e x) (schedule n v o c) t ->
    False.
  Proof.
    intro. destruct o as [i |].
    2: {
      rewrite rewrite_schedule in H. unfold schedule_match in H. destruct n; inv H.
    }
    cbn in H. red in H.
    remember (observe (schedule n v (Some i) c)).
    pose proof (ctree_eta (go (observe (schedule n v (Some i) c)))).
    rewrite <- Heqc0 in H0 at 1. cbn in H0. clear Heqc0.
    remember (observe t). remember (obs _ _).
    revert t n v i c e x Heql Heqc1 H0.
    induction H; intros t' n' v i c e' x' Heql Heq Hequ; try inv Heql; subst.
    - rewrite <- ctree_eta in Hequ.
      apply ChoiceI_schedule_inv in Hequ. destruct Hequ as [? | [? | ?]].
      + destruct H0 as (k' & Hvic & Hk).
        setoid_rewrite Hk in IHtrans_.
        eapply IHtrans_; eauto.
      + destruct H0 as (c' & k' & Hvic & ? & Hk). subst.
        setoid_rewrite Hk in H.
        rewrite rewrite_schedule in H. unfold schedule_match in H. destruct n'; inv H.
      + destruct H0 as (c' & n'' & ? & Hvic & ? & Hk). subst.
        setoid_rewrite Hk in H.
        rewrite rewrite_schedule in H. unfold schedule_match in H. destruct n''; inv H.
    - apply inj_pair2 in H2, H3. subst.
      rewrite rewrite_schedule in Hequ. unfold schedule_match in Hequ.
      destruct (observe (v i c)) eqn:Hv.
      + destruct r, n'. inv i. destruct n'; step in Hequ; inv Hequ.
      + destruct e; [destruct y | destruct s]; step in Hequ; inv Hequ.
      + step in Hequ; inv Hequ.
  Qed.

  #[global] Instance sbisim_schedule n :
    Proper ((vec_relation sbisim) ==> eq ==> eq ==> sbisim) (schedule n).
  Proof.
    repeat intro. subst. revert n x y y0 y1 H.
    coinduction r CIH.
    symmetric using intuition.
    intros n v1 v2 o c Hv l t Ht.
    destruct l.
    - admit.
    - apply trans_schedule_obs in Ht. contradiction.
    - destruct o as [i |].
      + pose proof (trans_schedule_val_1 _ _ _ _ _ _ Ht). subst.
        pose proof (trans_val_inv Ht).
        specialize (Hv i c). step in Hv. destruct Hv as [Hf Hb].
        pose proof (trans_schedule_thread_val _ _ _ _ _ Ht) as Hv1.
        edestruct Hf; eauto.
        apply trans_thread_schedule_val_1 in H0. eexists; eauto. rewrite H. reflexivity.
      + rewrite rewrite_schedule in Ht. unfold schedule_match in Ht.
        destruct n; [| inv Ht].
        destruct (trans_ret_inv Ht). inv H. apply inj_pair2 in H3. subst.
        exists CTree.stuckI.
        * rewrite rewrite_schedule. unfold schedule_match. constructor.
        * rewrite H0. reflexivity.
  Admitted.

  Definition schedule'_match
          (schedule' : forall (n : nat), vec n -> vec n)
          (n : nat)
          (v: vec n)
    : vec n.
    refine
      (fun (i : fin n) c =>
         match (observe (v i c)) with
         | RetF (c', _) =>
           match n as m return n = m -> _ with
           | 0 => _
           | S n' => match n' as m return n' = m -> _ with
                   | 0 => fun H1 H2 => Ret (c', tt)
                   | S n'' => fun H1 H2 => ChoiceV
                                       n'
                                       (fun i' => schedule' n' (remove_vec_helper n n' v i H2) i' c')
                   end (eq_refl n')
           end (eq_refl n)
         | ChoiceF b n' k => Choice b n' (fun i' => schedule' n (replace_vec v i (fun _ => k i')) i c)
         | VisF (inl1 e) k =>
           match e in yieldE _ R return (R -> ctree (parE config) (config * unit)) -> _ with
           | Yield _ s' =>
             fun k => ChoiceV
                     n
                     (fun i' => schedule' n (replace_vec v i k) i' s')
           end k
         | VisF (inr1 e) k =>
           match e in spawnE R return (R -> ctree (parE config) (config * unit)) -> _ with
           | Spawn =>
             fun k =>
               TauV (schedule'
                       (S n)
                       (cons_vec (fun _ => k true) (replace_vec v i (fun _ => k false)))
                       (* The [i] here means that we don't yield at a spawn *)
                       (Fin.L_R 1 i) (* view [i] as a [fin (n + 1)] *)
                       c) (* this [c] doesn't matter, since the running thread won't use it *)
           end k
         end).
    - intro. subst. inv i.
  Defined.



  (* Definition k1 : bool -> ctree fooE nat := fun b : bool => (if b then Ret 0%nat else Ret 1%nat). *)
  (* Definition k2 : bool -> ctree fooE nat := fun b : bool => (if b then Ret 2%nat else Ret 3%nat). *)
  (* Definition t1 : ctree fooE nat := choiceI2 (Vis Foo k1) (Vis Foo k2). *)
  (* Definition t2 : ctree fooE nat := *)
  (*   choiceI2 (Vis Foo (fun b: bool => if b then Ret 0%nat else Ret 3%nat)) *)
  (*            (Vis Foo (fun b: bool => if b then Ret 2%nat else Ret 1%nat)). *)

  (* sched [Ret tt; t] 0 c ~  sched [t] 0 c *)

  (* sched [t1] ~~ ChoiceI2 (sched [Spawn 0 1]) (sched [Spawn 2 3]) ~~ChoiceI2 (TauV ( *)
  (* sched [t2] ~~ ChoiceI2 (Spawn 0 3) (Spawn 2 1) *)


  CoFixpoint schedule' := schedule'_match schedule'.

  Lemma rewrite_schedule' n v i c : schedule' n v i c ≅ schedule'_match schedule' n v i c.
  Proof.
    step. eauto.
  Qed.

  #[global] Instance equ_schedule' n :
    Proper ((vec_relation (equ eq)) ==> vec_relation (equ eq)) (schedule' n).
  Proof.
    repeat intro. revert H. revert x y i c. revert n.
    coinduction r CIH. intros n v1 v2 i c Hv.
    do 2 rewrite rewrite_schedule'. unfold schedule'_match. cbn.
    pose proof (Hv i c). step in H. inv H; eauto. 2: destruct e.
    - clear H1 H2. destruct y. destruct n; cbn in *; auto.
      destruct n; cbn; auto. constructor. intros. apply CIH.
      apply remove_vec_vec_relation; auto.
    - clear H1 H2. destruct y. cbn.
      constructor. intros. eapply CIH.
      apply replace_vec_vec_relation; auto.
    - destruct s. constructor. intros. eapply CIH.
      apply cons_vec_vec_relation; auto.
      apply replace_vec_vec_relation; auto.
    - cbn. constructor. intros. apply CIH.
      apply replace_vec_vec_relation; auto.
  Qed.

  Lemma ChoiceI_schedule'_inv n1 k n2 (v : vec n2) i c :
    ChoiceI n1 k ≅ schedule' n2 v i c ->
    exists k', v i c ≅ ChoiceI n1 k' /\
            forall i', k i' ≅ schedule' n2 (replace_vec v i (fun _ => k' i')) i c.
  Proof.
    intros Hequ.
    rewrite rewrite_schedule' in Hequ. unfold schedule'_match in Hequ. cbn in Hequ.
    destruct (observe (v i c)) eqn:?.
    - destruct r, n2; [inv i |]. destruct n2; step in Hequ; inv Hequ.
    - destruct e; [destruct y | destruct s]; step in Hequ; inv Hequ.
    - destruct vis; [step in Hequ; inv Hequ |].
      destruct (equ_choice_invT _ _ Hequ); subst. clear H0.
      epose proof (equ_choice_invE _ _ Hequ). clear Hequ. cbn in H.
      exists k0. split; auto.
      rewrite ctree_eta. rewrite Heqc0. reflexivity.
  Qed.

  Lemma ChoiceV_schedule'_inv n1 n2 (v : vec n2) i i' c k k' :
    ChoiceV n1 k ≅ schedule' n2 v i c ->
    observe (v i c) = ChoiceF true n1 k' -> (* can replace with ≅ if needed *)
    k i' ≅ schedule' n2 (replace_vec v i (fun _ => k' i')) i c.
  Proof.
    intros Hequ Heq.
    rewrite rewrite_schedule' in Hequ. unfold schedule'_match in Hequ. cbn in Hequ.
    rewrite Heq in Hequ.
    pose proof (equ_choice_invE _ _ Hequ). cbn in H.
    rewrite H. reflexivity.
  Qed.


  Lemma trans_schedule'_val_1 {X} n v i c (x : X) t :
    trans (val x) (schedule' n v i c) t ->
    n = 1%nat.
  Proof.
    intro. cbn in H. red in H.
    remember (observe (schedule' n v i c)).
    pose proof (ctree_eta (go (observe (schedule' n v i c)))).
    rewrite <- Heqc0 in H0 at 1. cbn in H0. clear Heqc0.
    remember (observe t). remember (val x).
    revert t n v i c x Heql Heqc1 H0.
    induction H; intros t' n' v i c x' Heql Heq Hequ; try inv Heql; subst.
    - rewrite <- ctree_eta in Hequ.
      apply ChoiceI_schedule'_inv in Hequ. destruct Hequ as (k' & Hequ & Hk).
      setoid_rewrite Hk in IHtrans_.
      eapply IHtrans_; eauto.
    - apply inj_pair2 in H1. subst.
      rewrite rewrite_schedule' in Hequ. unfold schedule'_match in Hequ.
      destruct (observe (v i c)) eqn:Hv.
      + destruct n'; [inv i |]. destruct n'; [| destruct r; step in Hequ; inv Hequ]; auto.
      + destruct e; [destruct y | destruct s]; step in Hequ; inv Hequ.
      + step in Hequ; inv Hequ.
  Qed.

  Lemma trans_schedule'_thread_val {X} v i c (x : X) t :
    trans (val x) (schedule' 1 v i c) t ->
    trans (val x) (v i c) CTree.stuckI.
  Proof.
    intro. cbn in H. red in H.
    remember (observe (schedule' 1 v i c)).
    pose proof (ctree_eta (go (observe (schedule' 1 v i c)))).
    rewrite <- Heqc0 in H0 at 1. cbn in H0. clear Heqc0.
    remember (observe t). remember (val x).
    revert t v i c x Heql Heqc1 H0.
    induction H; intros t' v i c c' Heql Heq Hequ; try inv Heql; subst.
    - rewrite <- ctree_eta in Hequ.
      apply ChoiceI_schedule'_inv in Hequ. destruct Hequ as (k' & Hequ & Hk).
      setoid_rewrite Hk in IHtrans_.
      rewrite Hequ.
      econstructor.
      specialize (IHtrans_ _ (replace_vec v i (fun _ : config => k' x)) i c _ eq_refl eq_refl).
      rewrite replace_vec_eq in IHtrans_. apply IHtrans_. reflexivity.
    - apply inj_pair2 in H1. subst.
      rewrite rewrite_schedule' in Hequ. unfold schedule'_match in Hequ.
      destruct (observe (v i c)) eqn:Hv.
      + cbn. red. rewrite Hv. destruct r, u.
        step in Hequ. inv Hequ. constructor.
      + destruct e; [destruct y | destruct s]; step in Hequ; inv Hequ.
      + step in Hequ; inv Hequ.
  Qed.

  Lemma trans_schedule'_obs {X} n v i c (e : parE config X) (x : X) t :
    trans (obs e x) (schedule' n v i c) t ->
    False.
  Proof.
    intro. cbn in H. red in H.
    remember (observe (schedule' n v i c)).
    pose proof (ctree_eta (go (observe (schedule' n v i c)))).
    rewrite <- Heqc0 in H0 at 1. cbn in H0. clear Heqc0.
    remember (observe t). remember (obs _ _).
    revert t n v i c e x Heql Heqc1 H0.
    induction H; intros t' n' v i c e' x' Heql Heq Hequ; try inv Heql; subst.
    - rewrite <- ctree_eta in Hequ.
      apply ChoiceI_schedule'_inv in Hequ. destruct Hequ as (k' & Hequ & Hk).
      setoid_rewrite Hk in IHtrans_.
      eapply IHtrans_; eauto.
    - apply inj_pair2 in H2, H3. subst.
      rewrite rewrite_schedule' in Hequ. unfold schedule'_match in Hequ.
      destruct (observe (v i c)) eqn:Hv.
      + destruct n'. inv i. destruct r. destruct n'; step in Hequ; inv Hequ.
      + destruct e; [destruct y | destruct s]; step in Hequ; inv Hequ.
      + step in Hequ; inv Hequ.
  Qed.

  Lemma trans_schedule'_thread_tau n v i c t:
    trans tau (schedule' n v i c) t ->
    (exists (c' : config) n' i',
        trans (val (c', ())) (v i c) CTree.stuckI /\
          {H: n = S (S n') &
                t ≅ schedule' (S n') (remove_vec_helper n (S n') v i H) i' c'}) \/
      (exists t', trans tau (v i c) t' /\
               t ≅ schedule' n (replace_vec v i (fun _ => t')) i c) \/
      (exists c' k, visible (v i c) (Vis (inl1 (Yield _ c')) k) /\
                 exists i', t ≅ schedule' n (replace_vec v i k) i' c') \/
      (exists k, visible (v i c) (Vis (inr1 Spawn) k) /\
              t ≅ schedule'
                (S n)
                (cons_vec (fun _ => k true) (replace_vec v i (fun _ => k false)))
                (Fin.L_R 1 i)
                c).
  Proof.
    intro. cbn in H. red in H.
    remember (observe (schedule' n v i c)).
    pose proof (ctree_eta (go (observe (schedule' n v i c)))).
    rewrite <- Heqc0 in H0 at 1. cbn in H0. clear Heqc0.
    remember (observe t). remember tau.
    revert t n v i c Heqc1 Heql H0.
    induction H; intros t' n' v i c Heq Heql Hequ; subst.
    - rewrite <- ctree_eta in Hequ.
      apply ChoiceI_schedule'_inv in Hequ. destruct Hequ as (k' & Hequ & Hk).
      setoid_rewrite Hk in IHtrans_.
      edestruct IHtrans_ as [? | [? | [? | ?]]]; eauto; clear IHtrans_.
      + left. destruct H0 as (c' & n'' & i' & Ht & Hn' & Ht').
        exists c', n'', i'. rewrite replace_vec_eq in Ht. split.
        * rewrite Hequ. econstructor. apply Ht.
        * econstructor. rewrite Ht'.
          erewrite <- remove_vec_helper_replace_vec_eq. reflexivity.
      + right. left. destruct H0 as (t'' & Ht & Ht'). rewrite replace_vec_eq in Ht.
        exists t''. split.
        * rewrite Hequ. econstructor. apply Ht.
        * rewrite replace_vec_twice in Ht'. apply Ht'.
      + right. right. left. destruct H0 as (c' & k'' & Hvis & i' & Ht').
        rewrite replace_vec_eq in Hvis.
        exists c', k''. split.
        * rewrite Hequ. econstructor. apply Hvis.
        * exists i'. setoid_rewrite replace_vec_twice in Ht'. apply Ht'.
      + right. right. right. destruct H0 as (kb & Hvis & Ht').
        rewrite replace_vec_eq in Hvis.
        exists kb. split.
        * rewrite Hequ. econstructor. apply Hvis.
        * rewrite replace_vec_twice in Ht'. apply Ht'.
    - rewrite rewrite_schedule' in Hequ. unfold schedule'_match in Hequ.
      destruct (observe (v i c)) eqn:Hv; [| destruct e |].
      + destruct r, u, n'; [inv i |]; destruct n'; [step in Hequ; inv Hequ |].
        left.
        pose proof (ctree_eta t). rewrite Heq in H0. rewrite <- ctree_eta in H0.
        clear Heq. rename H0 into Heq. cbn in *.
        destruct (equ_choice_invT _ _ Hequ) as [? _]; subst.
        pose proof (equ_choice_invE _ _ Hequ) as Hk. cbn in Hk.
        eexists. exists n', x. split.
        * cbn. red. rewrite Hv. constructor.
        * exists eq_refl.
          rewrite <- Heq. rewrite <- H. rewrite Hk. reflexivity.
      + right. right. left. destruct y. cbn in Hequ.
        exists c0, k0. split.
        * cbn. red. rewrite Hv. constructor. reflexivity.
        * pose proof (ctree_eta t). rewrite Heq in H0. rewrite <- ctree_eta in H0.
          setoid_rewrite <- H0. setoid_rewrite <- H.
          destruct (equ_choice_invT _ _ Hequ); subst. clear H2.
          exists x. pose proof (equ_choice_invE _ _ Hequ). setoid_rewrite H1.
          reflexivity.
      + right. right. right. destruct s. cbn in Hequ.
        destruct (equ_choice_invT _ _ Hequ) as [? _]. subst.
        pose proof (equ_choice_invE _ _ Hequ) as Hk. cbn in Hk.
        eexists. split.
        * cbn. red. rewrite Hv. constructor. reflexivity.
        * rewrite ctree_eta. rewrite <- Heq. rewrite <- ctree_eta.
          rewrite <- H. apply Hk.
      + destruct vis; [| step in Hequ; inv Hequ].
        right. left.
        destruct (equ_choice_invT _ _ Hequ); subst. clear H1.
        eexists. split.
        * cbn. red. rewrite Hv. constructor 2 with (x := x). reflexivity.
        * pose proof (equ_choice_invE _ _ Hequ).
          pose proof (ctree_eta t). rewrite Heq in H1. rewrite <- ctree_eta in H1.
          rewrite <- H1. rewrite <- H. rewrite H0. reflexivity.
    - clear H.
      rewrite rewrite_schedule' in Hequ. unfold schedule'_match in Hequ.
      destruct (observe (v i c)) eqn:Hv.
      + destruct n'. inv i. destruct r. destruct n'; step in Hequ; inv Hequ.
      + destruct e0; [destruct y | destruct s]; step in Hequ; inv Hequ.
      + step in Hequ; inv Hequ.
    - inv Heql.
  Qed.

  Lemma trans_thread_schedule'_val_1 {X} v i c (x : X) t :
    trans (val x) (v i c) t ->
    trans (val x) (schedule' 1 v i c) CTree.stuckI.
  Proof.
    intro. cbn in H. red in H.
    remember (observe (v i c)).
    pose proof (ctree_eta (go (observe (v i c)))).
    rewrite <- Heqc0 in H0 at 1. cbn in H0. clear Heqc0.
    remember (observe t). remember (val x).
    revert t v i c x Heql Heqc1 H0.
    induction H; intros t' v i c x' Heql Heq Hequ; try inv Heql.
    - (* is there a better way to do this *)
      step in Hequ. inv Hequ. apply inj_pair2 in H3; subst.
      rewrite rewrite_schedule'. unfold schedule'_match. rewrite <- H4.
      econstructor. eapply IHtrans_; try reflexivity. rewrite REL.
      rewrite replace_vec_eq. reflexivity.
    - apply inj_pair2 in H1. subst.
      step in Hequ. inv Hequ.
      rewrite rewrite_schedule'. unfold schedule'_match. rewrite <- H.
      destruct y, u. econstructor.
  Qed.

  Lemma trans_thread_schedule'_val_SS n v i c (c' : config) t :
    trans (val (c', ())) (v i c) t ->
    forall i', trans tau (schedule' (S (S n)) v i c) (schedule' (S n) (remove_vec v i) i' c').
  Proof.
    intro. cbn in H. red in H.
    remember (observe (v i c)).
    pose proof (ctree_eta (go (observe (v i c)))).
    rewrite <- Heqc0 in H0 at 1. cbn in H0. clear Heqc0.
    remember (observe t). remember (val (c', ())).
    revert t v i c c' Heql Heqc1 H0.
    induction H; intros t' v i c x' Heql Heq Hequ i'; try inv Heql.
    - (* is there a better way to do this *)
      step in Hequ. inv Hequ. apply inj_pair2 in H3; subst.
      setoid_rewrite rewrite_schedule' at 1. unfold schedule'_match. rewrite <- H4.
      epose proof (IHtrans_ t' (replace_vec v i (fun _ => k2 x)) i c x' eq_refl eq_refl _ i').
      Unshelve. 2: { rewrite REL. rewrite replace_vec_eq. reflexivity. }
      econstructor.
      erewrite <- remove_vec_replace_vec_eq in H0. apply H0.
    - apply inj_pair2 in H0. subst. step in Hequ. inv Hequ.
      setoid_rewrite rewrite_schedule' at 1. unfold schedule'_match. rewrite <- H.
      econstructor. reflexivity.
  Qed.

  Lemma trans_thread_schedule'_tau n v i c t :
    trans tau (v i c) t ->
    trans tau (schedule' n v i c) (schedule' n (replace_vec v i (fun _ => t)) i c).
  Proof.
    intro. cbn in H. red in H.
    remember (observe (v i c)).
    pose proof (ctree_eta (go (observe (v i c)))).
    rewrite <- Heqc0 in H0 at 1. cbn in H0. clear Heqc0.
    remember (observe t). remember tau.
    revert t v i c Heql Heqc1 H0.
    induction H; intros t' v i c Heql Heq Hequ; try inv Heql.
    - step in Hequ. inv Hequ. apply inj_pair2 in H3; subst.
      rewrite rewrite_schedule'. unfold schedule'_match. rewrite <- H4.
      constructor 1 with (x:=x).
      erewrite <- (replace_vec_twice n v i (fun _ => k2 x) (fun _ => t')).
      apply IHtrans_; auto.
      rewrite replace_vec_eq. rewrite REL. reflexivity.
    - step in Hequ. inv Hequ. apply inj_pair2 in H3; subst.
      rewrite rewrite_schedule'. unfold schedule'_match. rewrite <- H4.
      constructor 2 with (x:=x).
      pose proof (ctree_eta t).
      rewrite Heq in H0. clear Heq. rename H0 into Heq. rewrite <- ctree_eta in Heq.
      apply equ_schedule'. (* TODO: some instance is missing *)
      apply replace_vec_vec_relation; repeat intro; try reflexivity.
      rewrite <- Heq. rewrite <- REL. auto.
  Qed.

  Lemma trans_thread_schedule'_spawn n (v : vec n) i c k b :
    trans (obs (inr1 (Spawn)) b) (v i c) (k b) ->
    trans tau (schedule' n v i c)
          (schedule'
             (S n)
             (cons_vec (fun _ => k true) (replace_vec v i (fun _ => k false)))
             (Fin.L_R 1 i)
             c).
  Proof.
    intro. cbn in H. red in H.
    remember (observe (v i c)).
    pose proof (ctree_eta (go (observe (v i c)))).
    rewrite <- Heqc0 in H0 at 1. cbn in H0. clear Heqc0.
    remember (obs _ b) as l.
    remember (observe (k b)) as k'.
    revert b k n v i c H0 Heql Heqk'.
    induction H; intros; subst; try inv Heql.
    - step in H0. inv H0. apply inj_pair2 in H4. subst.
      rewrite rewrite_schedule'. unfold schedule'_match. rewrite <- H5.
      constructor 1 with (x:=x).
      rewrite <- (replace_vec_twice n0 v i (fun _ => k3 x) (fun _ => k0 false)).
      eapply IHtrans_; eauto. rewrite REL. rewrite replace_vec_eq. reflexivity.
    - step in H0. inv H0. apply inj_pair2 in H3, H4, H5, H6. subst.
      rewrite rewrite_schedule'. unfold schedule'_match. rewrite <- H7.
      constructor 2 with (x:=Fin.F1).
  Abort.

  (* actually this is trivial, it's just by defn *)
  Lemma trans_forall_spawn (e : parE config bool) (k : bool -> ctree (parE config) (config * ())) k' :
    (forall b, trans (obs (inr1 (Spawn)) b) (Vis e k) (k' b)) ->
    forall b, k b ≅ k' b.
  Proof.
    intros. specialize (H b). inv H.
    apply inj_pair2 in H2, H3, H4, H5. subst.
    rewrite (ctree_eta t) in H1. rewrite H6 in H1.
    rewrite <- ctree_eta in H1. auto.
  Qed.

  Lemma trans_thread_schedule'_spawn n v i c k :
    (forall b, trans (obs (inr1 (Spawn)) b) (v i c) (k b)) ->
    trans tau (schedule' n v i c)
          (schedule'
             (S n)
             (cons_vec (fun _ => k true) (replace_vec v i (fun _ => k false)))
             (Fin.L_R 1 i)
             c).
  Proof.
    intro. cbn in H. red in H.
    remember (observe (v i c)).
    pose proof (ctree_eta (go (observe (v i c)))).
    rewrite <- Heqc0 in H0 at 1. cbn in H0. clear Heqc0.
    (* remember true as b. clear Heqb.  *)
    pose proof (H true) as Htrue. pose proof (H false) as Hfalse. clear H.
    remember (obs _ true) as lt.
    remember (obs _ false) as lf.
    remember (observe (k true)) as kt.
    remember (observe (k false)) as kf.
    revert n v i c k H0 Heqlt Heqlf Heqkt Heqkf.
    induction Hfalse; induction Htrue; intros; subst; try inv Heqlf; try inv Heqlt.
    - admit.
    - apply inj_pair2 in H4, H3. subst.
    (* - admit. *)


    (* - step in H0. inv H0. apply inj_pair2 in H3. subst. *)
    (* (* eapply IHHfalse; eauto. *) *)
    (*   admit. *)
    (* - step in H0. inv H0. apply inj_pair2 in H3, H4, H5, H6. subst. *)
    (*   rewrite rewrite_schedule'. unfold schedule'_match. rewrite <- H7. *)
    (*   constructor. apply Fin.F1. apply equ_schedule'. apply cons_vec_vec_relation. *)
    (*   + apply replace_vec_vec_relation. repeat intro; auto. *)
    (*     intro. rewrite <- REL. rewrite H. rewrite ctree_eta. rewrite Heqkf. *)
    (*     rewrite <- ctree_eta. reflexivity. *)
    (*   + intro. rewrite <- REL. *)
  Abort.

(*
  Lemma trans_thread_schedule'_yield_cases c c' t (k : thread) :
        trans (obs (inl1 (Yield _ c)) c') t (k c') ->
        (exists X (e : parE config X) k, observe t = VisF e k) \/
          (exists n k, observe t = ChoiceF false n k).
  Proof.
    intros H. inv H.
    - right. do 2 eexists. eauto.
    - left. do 3 eexists. eauto.
  Qed.
*)

  Lemma trans_thread_schedule'_yield_vis (c' : config) n v i i' c e (k k' : thread) :
    observe (v i c) = VisF e k' ->
    (forall c'', trans (obs (inl1 (Yield _ c')) c'') (v i c) (k c'')) ->
    trans tau (schedule' n v i c) (schedule' n (replace_vec v i k) i' c').
  Proof.
    intros. rewrite rewrite_schedule'. unfold schedule'_match. rewrite H.
    (* destruct e. *)
    pose proof (H0 c). cbn in H1. red in H1.
    rewrite H in H1. inv H1. apply inj_pair2 in H4, H5, H6, H7. subst.
    constructor 2 with (x:=i').
    apply equ_schedule'.
    apply replace_vec_vec_relation. repeat intro. reflexivity.
    intro. specialize (H0 x). cbn in H0. red in H0. rewrite H in H0.
    inv H0. apply inj_pair2 in H4, H5, H6, H7. subst. rewrite H2.
    rewrite ctree_eta. rewrite H9. rewrite <- ctree_eta. reflexivity.
  Qed.

  (* Not true, since [v i c] can be something like [choice2 (if true => kc true else nonsense) (if false => kc false else nonsense)], and since [schedule'] behaves syntactically, it will never give us the desired result *)
  Lemma trans_thread_schedule'_yield (c' c'' : config) n v i i' c kc :
    (forall c'', trans (obs (inl1 (Yield _ c')) c'') (v i c) (kc c'')) ->
    trans tau (schedule' n v i c) (schedule' n (replace_vec v i kc) i' c').
  Proof.
    intros. pose proof (H c'') as H0. cbn in H0. red in H0.
    remember (observe (v i c)).
    pose proof (ctree_eta (go (observe (v i c)))).
    rewrite <- Heqc0 in H1 at 1. cbn in H1. clear Heqc0.
    remember (observe (kc c'')).
    pose proof (ctree_eta (go (observe (kc c'')))).
    rewrite <- Heqc1 in H2 at 1. cbn in H2. clear Heqc1.
    remember (obs _ _).
    revert kc v i i' c c' c'' Heql H H1 H2.
    induction H0; intros kc v i i' c c' c'' Heql Htrans Hequ1 Hequ2;
      try solve [inv Heql].
    - step in Hequ1. inv Hequ1. apply inj_pair2 in H3. subst.
      rewrite rewrite_schedule'. unfold schedule'_match. rewrite <- H.
      constructor 1 with (x:=x). rewrite <- (replace_vec_twice n v i (fun _ => k2 x) kc).
      eapply IHtrans_; auto.
      2: { rewrite replace_vec_eq. rewrite REL. reflexivity. }
      intros c'''. rewrite replace_vec_eq. specialize (Htrans c''').
      cbn in Htrans. red in Htrans. rewrite <- H in Htrans.
      inv Htrans. apply inj_pair2 in H4. subst.
      (* apply H5. *)
(*       eapply Htrans.


      eapply IHtrans_; auto.



      pose proof (trans_thread_schedule'_yield_cases _ _ _ _ H0).
      destruct H as [(X & e & k'' & ?) | (? & ? & ?)].
      + clear IHtrans_.
        rewrite H in H0. inv H0. inv HchoiceI.
        apply inj_pair2 in H3, H4, H5, H6, H7. subst.
        (* inv HchoiceI. subst. *)

        step in Hequ. inv Hequ. apply inj_pair2 in H4. subst.
        rewrite rewrite_schedule'. unfold schedule'_match. rewrite <- H5.
        constructor 1 with (x:=x).
        rewrite H in H0. inv H0. apply inj_pair2 in H3, H4, H8, H7. subst.
        specialize (REL x). step in REL. rewrite H in REL. inv REL.
        apply inj_pair2 in H3, H4. subst.
        rewrite rewrite_schedule'. unfold schedule'_match.
        rewrite replace_vec_eq. rewrite <- H6. econstructor; eauto.
        rewrite replace_vec_twice. apply equ_schedule'.
        apply replace_vec_vec_relation. repeat intro; auto.
        intro. rewrite <- REL0.
      (* ok now unfold schedule', and we'll get there I think *)

      (* rewrite H in H0. *)
      eapply trans_thread_schedule'_yield_vis.
*)
      (* step in Hequ. inv Hequ. apply inj_pair2 in H3; subst. *)
      (* rewrite rewrite_schedule'. unfold schedule'_match. rewrite <- H. *)
      (* constructor 1 with (x:=x). *)
      (* rewrite <- (replace_vec_twice n v i (fun _ => k2 x) k'). *)
      (* eapply IHtrans_; auto. *)
      (* 2: { rewrite REL. rewrite replace_vec_eq. reflexivity. } *)

  Abort.

  Require Import Coq.Logic.IndefiniteDescription.

  (* Lemma construct n (v1 v2 : vec n) i c c' k : *)
  (*   (forall c'' : config, trans (obs (inl1 (Yield config c')) c'') (v1 i c) (k c'')) -> *)
  (*   (forall (l : label) (t' : ctree (parE config) (config * ())), *)
  (*       trans l (v1 i c) t' -> *)
  (*       exists2 u' : ctree (parE config) (config * ()), trans l (v2 i c) u' & t' ~ u') -> *)
  (*   {k' : thread | (forall c'', trans (obs (inl1 (Yield config c')) c'') (v2 i c) (k' c'') /\ k c'' ~ k' c'')}. *)
  (* Proof. *)
  (*   intros Ht Hf. *)
  (*   assert *)
  (*        (forall (l : label) (t' : ctree (parE config) (config * ())), *)
  (*            trans l (v1 i c) t' -> *)
  (*            {u' : ctree (parE config) (config * ()) | trans l (v2 i c) u' /\ t' ~ u'}). *)
  (*   { *)
  (*     intros. apply constructive_indefinite_description. *)
  (*     edestruct Hf; eauto. *)
  (*   } clear Hf. rename X into Hf. *)

  (*   eexists. *)
  (*   Unshelve. *)
  (*   2: { *)
  (*     intros c''. destruct (Hf _ _ (Ht c'')). *)
  (*     apply x. *)
  (*   } *)
  (*   intro c''. *)
  (*   split; cbn. *)
  (*   - edestruct Hf. destruct a. apply H. *)
  (*   - edestruct Hf. destruct a. apply H0. *)
  (* Qed. *)

  (* Lemma sbisim_vis_cases {E R X} (t : ctree E R) (e : E X) k : *)
  (*   Vis e k ~ t -> *)
  (*   (exists k', t ≅ Vis e k' /\ forall x, k x ~ k' x). *)

<<<<<<< HEAD
 Lemma sbisim_vis_visible {E R X} (t1 t2 : ctree E R) (e : E X) k1 (Hin: inhabited X) :
=======
  Lemma sbisim_vis_visible {E R X} (t2 : ctree E R) (e : E X) k1 (Hin: inhabited X) :
>>>>>>> 8f2afb50
    Vis e k1 ~ t2 ->
    exists k2, visible t2 (Vis e k2) /\ (forall x, k1 x ~ k2 x).
  Proof.
    intros.
    step in H. destruct H as [Hf Hb].
    cbn in *. unfold transR in Hf.
    assert
      (forall (l : label) (t' : ctree E R),
          trans_ l (VisF e k1) (observe t') ->
          {u' : ctree E R | trans_ l (observe t2) (observe u') /\ t' ~ u'}).
    {
      intros. apply constructive_indefinite_description.
      edestruct Hf; eauto.
    } clear Hf. rename X0 into Hf.
    destruct Hin as [x].
    edestruct (Hf (obs e x)). constructor. reflexivity.
    destruct a. clear H0 Hb.
    dependent induction H.
    - assert (n = 1%nat) by admit. subst.
      edestruct IHtrans_; try reflexivity.
      intros. rewrite <- x in Hf. edestruct Hf. eauto.
      destruct a.
      exists x3. split. inv H1. apply inj_pair2 in H6. subst.
      assert (x1 = x4).
      admit.
      subst. auto. auto.
      exists x3. split; auto. red. cbn. rewrite <- x. econstructor. apply H0. apply H0.
    - rewrite <- x2 in Hf.
      eexists. Unshelve.
      2: {
        intros x'. edestruct Hf. constructor. reflexivity.
        Unshelve. apply x3. apply x'.
      }
      split.
      + red. cbn. rewrite <- x2. constructor. intros. destruct Hf. destruct a.
        inv H0. apply inj_pair2 in H4, H5, H6, H7. subst.
        rewrite (ctree_eta t0) in H3. rewrite H8 in H3. rewrite <- ctree_eta in H3. auto.
      + intros. destruct Hf. destruct a. cbn. auto.
  Admitted.

  Lemma sbisim_visible {E R X} (t1 t2 : ctree E R) (e : E X) k1 (Hin: inhabited X) :
    t1 ~ t2 ->
    visible t1 (Vis e k1) ->
    exists k2, visible t2 (Vis e k2) /\ (forall x, k1 x ~ k2 x).
  Proof.
    intros. cbn in *. red in H0. remember (observe t1). remember (observe (Vis e k1)).
    revert X t1 e k1 t2 H Heqc Heqc0 Hin.
    induction H0; intros; auto.
    - assert (n = 1%nat) by admit. subst. eapply IHvisible_. 2: reflexivity. all: auto.
      pose proof (ctree_eta t1). rewrite <- Heqc in H1. rewrite H1 in H.
      epose proof (sbisim_ChoiceI_1_inv _ _ _ H); auto. apply H2.
    - inv Heqc0.
    - inv Heqc0. apply inj_pair2 in H3, H4. subst.
      apply sbisim_vis_visible; auto.
      pose proof (ctree_eta t1).  rewrite <- Heqc in H1.
      (* TODO: clean this up *) eapply equ_VisF in H. rewrite H in H1.
      rewrite H1 in H0. auto.
    - inv Heqc0.
  Admitted.

  Lemma visible_yield_trans_schedule' n v i c i' c' k :
    visible (v i c) (Vis (inl1 (Yield config c')) k) ->
    trans tau (schedule' n v i c) (schedule' n (replace_vec v i k) i' c').
  Proof.
    intros. cbn in *. red in H |- *.
    remember (observe (v i c)). remember (observe (Vis _ k)).
    revert v i c i' c' k Heqc0 Heqc1.
    induction H; intros; subst; try inv Heqc1.
    - assert (n0 = 1%nat) by admit. subst.
      rewrite rewrite_schedule' at 1. unfold schedule'_match.
      rewrite <- Heqc0. constructor 1 with (x:=x).
      rewrite <- (replace_vec_twice _ v i (fun _ => k x) k0).
      eapply IHvisible_; auto. rewrite replace_vec_eq. auto.
    - apply inj_pair2 in H2, H3. subst.
      rewrite rewrite_schedule' at 1. unfold schedule'_match.
      rewrite <- Heqc0. econstructor. apply equ_schedule'.
      apply replace_vec_vec_relation; repeat intro; auto.
  Admitted.

  Lemma visible_spawn_trans_schedule' n v i c k :
    visible (v i c) (Vis (inr1 Spawn) k) ->
    trans tau (schedule' n v i c)
          (schedule' (S n)
                     (cons_vec (fun _ => k true)
                               (replace_vec v i (fun _ => k false)))
                     (Fin.L_R 1 i)
                     c).
  Proof.
    intros. cbn in *. red in H |- *.
    remember (observe (v i c)). remember (observe (Vis _ k)).
    revert v i c k Heqc0 Heqc1.
    induction H; intros; subst; try inv Heqc1.
    - assert (n0 = 1%nat) by admit. subst.
      rewrite rewrite_schedule' at 1. unfold schedule'_match.
      rewrite <- Heqc0. constructor 1 with (x:=x).
      rewrite <- (replace_vec_twice _ v i (fun _ => k x) (fun _ => k0 false)).
      eapply IHvisible_; auto. rewrite replace_vec_eq. auto.
    - apply inj_pair2 in H2, H3. subst.
      rewrite rewrite_schedule' at 1. unfold schedule'_match.
      rewrite <- Heqc0. econstructor. apply Fin.F1. apply equ_schedule'.
      apply cons_vec_vec_relation; auto.
      apply replace_vec_vec_relation; repeat intro; auto.
  Admitted.

  #[global] Instance sbisim_schedule' n :
    Proper ((vec_relation sbisim) ==> vec_relation sbisim) (schedule' n).
  Proof.
    repeat intro. revert H. revert n x y i c.
    coinduction r CIH.
    symmetric using intuition.
    intros n v1 v2 i c Hv l t Ht.
    destruct l.
    - apply trans_schedule'_thread_tau in Ht.
      decompose [or] Ht; clear Ht.
      + destruct H as (c' & n' & i' & Ht & Hn & Hequ).
        subst. pose proof (Hv i c) as Hsb. step in Hsb. destruct Hsb as [Hf Hb].
        edestruct Hf as [? ? ?]; eauto.
        eapply trans_thread_schedule'_val_SS in H.
        eexists. apply H. rewrite Hequ. apply CIH.
        cbn. apply remove_vec_vec_relation; auto.      + destruct H0 as (t' & Ht & Hequ).
        pose proof (Hv i c) as Hsb. step in Hsb. destruct Hsb as [Hf Hb].
        edestruct Hf as [? ? ?]; eauto.
        apply trans_thread_schedule'_tau in H.
        eexists; eauto. rewrite Hequ. apply CIH.
        apply replace_vec_vec_relation; auto.
      + destruct H as (c' & k & Hvis & i' & Hequ).
        pose proof (Hv i c) as Hsb.
        eapply sbisim_visible in Hvis; eauto. destruct Hvis as (k' & ? & ?).
        exists (schedule' n (replace_vec v2 i k') i' c').
        2: { rewrite Hequ. apply CIH. apply replace_vec_vec_relation; auto. }
        apply visible_yield_trans_schedule'; auto.
      + destruct H as (k & Hvis & Hequ).
        pose proof (Hv i c) as Hsb.
        eapply sbisim_visible in Hvis; eauto. 2: { constructor. apply true. }
        destruct Hvis as (k' & ? & ?).
        exists (schedule' (S n)
                     (cons_vec (fun _ => k' true)
                               (replace_vec v2 i (fun _ => k' false)))
                     (Fin.L_R 1 i) c).
        2: { rewrite Hequ. apply CIH. apply cons_vec_vec_relation; auto.
             apply replace_vec_vec_relation; auto. }
        apply visible_spawn_trans_schedule'; auto.
    - apply trans_schedule'_obs in Ht. contradiction.
    - pose proof (trans_schedule'_val_1 _ _ _ _ _ _ Ht). subst.
      pose proof (trans_val_inv Ht).
      specialize (Hv i c). step in Hv. destruct Hv as [Hf Hb].
      pose proof (trans_schedule'_thread_val _ _ _ _ _ Ht) as Hv1.
      edestruct Hf; eauto.
      apply trans_thread_schedule'_val_1 in H0. eexists; eauto. rewrite H. reflexivity.
  Qed.

End parallel.<|MERGE_RESOLUTION|>--- conflicted
+++ resolved
@@ -6,8 +6,25 @@
      Init.Specif
      Fin.
 
-<<<<<<< HEAD
-=======
+From RelationAlgebra Require Import
+     monoid
+     kat
+     kat_tac
+     prop
+     rel
+     srel
+     comparisons
+     rewriting
+     normalisation.
+
+From Equations Require Import Equations.
+
+From ITree Require Import
+     Sum.
+
+From Coinduction Require Import
+	coinduction rel tactics.
+
 From CTree Require Import
      CTrees
 	   Utils
@@ -19,37 +36,6 @@
      CTreesTheory
      Trans.
 
->>>>>>> 8f2afb50
-From RelationAlgebra Require Import
-     monoid
-     kat
-     kat_tac
-     prop
-     rel
-     srel
-     comparisons
-     rewriting
-     normalisation.
-
-From Equations Require Import Equations.
-
-From ITree Require Import
-     Sum.
-
-From Coinduction Require Import
-	coinduction rel tactics.
-
-From CTree Require Import
-     CTrees
-	   Utils
-	   CTrees
- 	   Interp
-	   Equ
-	   Bisim
-     Shallow
-     CTreesTheory
-     Trans.
-
 Import ListNotations.
 Import CTreeNotations.
 
@@ -95,9 +81,6 @@
     remove_vec v (FS i) (FS i') := remove_vec (remove_front_vec v) i i'.
   Transparent remove_vec.
 
-  Derive Signature for Fin.t.
-  Derive NoConfusion NoConfusionHom for Fin.t.
-
   Lemma remove_vec_vec_relation n P (v1 v2 : vec (S n)) i :
     vec_relation P v1 v2 ->
     vec_relation P (remove_vec v1 i) (remove_vec v2 i).
@@ -105,7 +88,7 @@
     intros.
     depind i; [apply remove_front_vec_vec_relation; auto |].
     repeat intro. destruct i0; cbn; auto.
-    apply IHi; auto. 
+    apply IHi; auto.
     repeat intro. apply remove_front_vec_vec_relation; auto.
   Qed.
 
@@ -169,19 +152,19 @@
     apply Fin.eqb_eq in Heqb. subst. auto.
   Qed.
 
-  Program Definition cons_vec {n : nat} (t : thread) (v : vec n) : vec (S n) :=
-    fun i => match i with
-          | Fin.F1 => t
-          | Fin.FS i' => v i'
-          end.
+  Equations cons_vec {n : nat} (t : thread) (v : vec n) : vec (S n) :=
+    cons_vec t v F1      := t;
+    cons_vec t v (FS i)  := v i.
+  Transparent cons_vec.
 
   Lemma cons_vec_vec_relation n P (v1 v2 : vec n) t1 t2 :
     vec_relation P v1 v2 ->
     (forall x, P (t1 x) (t2 x)) ->
     vec_relation P (cons_vec t1 v1) (cons_vec t2 v2).
   Proof.
-    unfold cons_vec. repeat intro. dependent destruction i; auto.
-  Qed.
+    unfold cons_vec. repeat intro. depind i; cbn; auto.
+  Qed.
+
 
   (* Program Definition append_vec {n : nat} (v : vec n) (t : thread) : vec (S n) := *)
   (*   fun i => let i' := Fin.to_nat i in *)
@@ -214,89 +197,39 @@
              (n : nat)
              (v: vec n)
     : option (fin n) -> thread :=
-    schedule_match schedule 0 v None     := Ret (c,tt);
-    schedule_match schedule n v None     := ChoiceV n (fun i' => schedule n v (Some i') c);
-    schedule_match schedule n v (Some i) := _
-  .
-
-    refine
-      (fun (oi : option (fin n)) c =>
-         match oi with
-         | None   => match n with
-                    | O => Ret (c, tt)
-                    | _ => ChoiceV n (fun i' => schedule n v (Some i') c)
-                    end
-         | Some i =>
-             match (observe (v i c)) with
-             | RetF (c', _) =>
-                 match n as m return n = m -> _ with
-                 | 0 => _
-                 | S n' => fun H1 => TauI (schedule n' (remove_vec_helper n n' v i H1) None c')
-                 end (eq_refl n)
-             | ChoiceF b n' k => Choice b n' (fun i' => schedule n (replace_vec v i (fun _ => k i')) (Some i) c)
-             | VisF (inl1 e) k =>
-                 match e in yieldE _ R return (R -> ctree (parE config) (config * unit)) -> _ with
-                 | Yield _ s' =>
-                     fun k => TauI (schedule n (replace_vec v i k) None s')
-                 end k
-             | VisF (inr1 e) k =>
-                 match e in spawnE R return (R -> ctree (parE config) (config * unit)) -> _ with
-                 | Spawn =>
-                     fun k =>
-                       TauV (schedule
-                               (S n)
-                               (cons_vec (fun _ => k true) (replace_vec v i (fun _ => k false)))
-                               (* The [i] here means that we don't yield at a spawn *)
-                               (Some (Fin.L_R 1 i)) (* view [i] as a [fin (n + 1)] *)
-                               c) (* this [c] doesn't matter, since the running thread won't use it *)
-                 end k
-             end
-         end).
-    - intro. subst. inv i.
-  Defined.
-
-
-  Definition schedule_match
-             (schedule : forall (n : nat), vec n -> option (fin n) -> thread)
-             (n : nat)
-             (v: vec n)
-    : option (fin n) -> thread.
-    refine
-      (fun (oi : option (fin n)) c =>
-         match oi with
-         | None   => match n with
-                    | O => Ret (c, tt)
-                    | _ => ChoiceV n (fun i' => schedule n v (Some i') c)
-                    end
-         | Some i =>
-             match (observe (v i c)) with
-             | RetF (c', _) =>
-                 match n as m return n = m -> _ with
-                 | 0 => _
-                 | S n' => fun H1 => TauI (schedule n' (remove_vec_helper n n' v i H1) None c')
-                 end (eq_refl n)
-             | ChoiceF b n' k => Choice b n' (fun i' => schedule n (replace_vec v i (fun _ => k i')) (Some i) c)
-             | VisF (inl1 e) k =>
-                 match e in yieldE _ R return (R -> ctree (parE config) (config * unit)) -> _ with
-                 | Yield _ s' =>
-                     fun k => TauI (schedule n (replace_vec v i k) None s')
-                 end k
-             | VisF (inr1 e) k =>
-                 match e in spawnE R return (R -> ctree (parE config) (config * unit)) -> _ with
-                 | Spawn =>
-                     fun k =>
-                       TauV (schedule
-                               (S n)
-                               (cons_vec (fun _ => k true) (replace_vec v i (fun _ => k false)))
-                               (* The [i] here means that we don't yield at a spawn *)
-                               (Some (Fin.L_R 1 i)) (* view [i] as a [fin (n + 1)] *)
-                               c) (* this [c] doesn't matter, since the running thread won't use it *)
-                 end k
-             end
-         end).
-    - intro. subst. inv i.
-  Defined.
-
+    (* If no thread is focused, and there are none left in the pool, we are done *)
+    schedule_match schedule 0     v None     c    :=
+      Ret (c,tt);
+
+    (* If no thread is focused, but there are some left in the pool, we pick one *)
+    schedule_match schedule (S n) v None     c    :=
+      ChoiceV (S n) (fun i' => schedule (S n) v (Some i') c);
+
+    (* If a thread is focused on, we analyze its head constructor *)
+    schedule_match schedule (S n) v (Some i) c with observe (v i c) =>
+      {
+        (* If it's a [Ret], we simply remove it from the pool and focus *)
+        schedule_match _ _ _ _ _ (RetF (c',_)) :=
+          TauI (schedule n (remove_vec v i) None c');
+
+        (* If it's a [Choice], we propagate the choice and update the thread *)
+        schedule_match _ _ _ _ _ (ChoiceF b n' k) :=
+          Choice b n' (fun i' => schedule (S n) (replace_vec v i (fun _ => k i')) (Some i) c);
+
+        (* If it's a [Yield], we remove the focus *)
+        schedule_match _ _ _ _ _ (VisF (inl1 (Yield _ s')) k) :=
+          TauI (schedule (S n) (replace_vec v i k) None s');
+
+        (* If it's a [Spawn], we extend the pool *)
+        schedule_match _ _ _ _ _ (VisF (inr1 Spawn) k) :=
+          TauV (schedule
+                  (S (S n))
+                  (cons_vec (fun _ => k true) (replace_vec v i (fun _ => k false)))
+                  (* The [i] here means that we don't yield at a spawn *)
+                  (Some (Fin.L_R 1 i)) (* view [i] as a [fin (n + 1)] *)
+                  c)
+      }.
+  (* Transparent schedule_match. *)
   CoFixpoint schedule := schedule_match schedule.
 
   Lemma rewrite_schedule n v i c : schedule n v i c ≅ schedule_match schedule n v i c.
@@ -309,11 +242,14 @@
   Proof.
     intros x y H ? i ? c. subst. revert n x y i c H.
     coinduction r CIH. intros n v1 v2 i c Hv.
-    do 2 rewrite rewrite_schedule. unfold schedule_match. cbn.
+    do 2 rewrite rewrite_schedule.
     destruct i as [i |].
     2: { destruct n; auto. cbn. constructor. intros. apply CIH; auto. }
-    pose proof (Hv i c). step in H. inv H; eauto. 2: destruct e.
-    - clear H1 H2. destruct y. destruct n; cbn in *; auto.
+    destruct n as [| n]; auto.
+    rewrite 2 schedule_match_equation_3.
+    pose proof (Hv i c).
+    step in H. cbn. inv H; eauto. 2: destruct e.
+    - clear H1 H2. destruct y; cbn in *; auto.
       constructor. intros. apply CIH.
       apply remove_vec_vec_relation; auto.
     - clear H1 H2. destruct y. cbn.
@@ -340,13 +276,16 @@
                       forall i', k i' ≅ schedule n2' (remove_vec_helper n2 n2' v i H1) None c').
   Proof.
     intros Hequ.
-    rewrite rewrite_schedule in Hequ. unfold schedule_match in Hequ. cbn in Hequ.
-    destruct (observe (v i c)) eqn:?.
-    - destruct r, u, n2; [inv i |].
+    rewrite rewrite_schedule in Hequ.
+    destruct n2 as [| n2]; [inv i |].
+    rewrite schedule_match_equation_3 in Hequ; cbn in Hequ.
+    destruct (observe (v i c)) eqn:?; cbn in Hequ.
+    - destruct r, u.
       right. right.
       step in Hequ. pose proof (equF_choice_invT _ _ Hequ) as [? _]. subst.
       pose proof (equF_choice_invE _ _ Hequ).
-      do 3 eexists. split; auto.
+      eexists; exists n2, eq_refl.
+      split; auto.
       step. rewrite Heqc0. reflexivity.
     - destruct e; [destruct y | destruct s]. 2: step in Hequ; inv Hequ.
       step in Hequ. pose proof (equF_choice_invT _ _ Hequ) as [? _]. subst.
@@ -380,17 +319,18 @@
         eapply IHtrans_; eauto.
         rewrite Hk. auto.
       + destruct H0 as (c'' & k' & Hvic & Hn & Hk). subst.
-        rewrite Hk in H. rewrite rewrite_schedule in H. unfold schedule_match in H.
+        rewrite Hk in H. rewrite rewrite_schedule in H.
         destruct n; [inv i | inv H].
       + destruct H0 as (c'' & n' & Hn2' & Hvic & Hn & Hk).
         (* assert (n2' = O). { clear Hk. inv Hn2'. reflexivity. } subst. *)
-        rewrite Hk in H. rewrite rewrite_schedule in H. unfold schedule_match in H.
+        rewrite Hk in H. rewrite rewrite_schedule in H.
         destruct n'; auto. inv H.
     - apply inj_pair2 in H1. subst.
-      rewrite rewrite_schedule in Hequ. unfold schedule_match in Hequ.
+      rewrite rewrite_schedule in Hequ.
+      destruct n; [inv i |].
+      rewrite schedule_match_equation_3 in Hequ; cbn in Hequ.
       destruct (observe (v i c)) eqn:Hv.
       + destruct r, u; step in Hequ; inv Hequ.
-        destruct n; [inv i | inv H].
       + destruct e; [destruct y | destruct s]; step in Hequ; inv Hequ.
       + step in Hequ; inv Hequ.
   Qed.
@@ -415,15 +355,16 @@
         specialize (IHtrans_ _ (replace_vec v i (fun _ : config => k' x)) i c _ eq_refl eq_refl).
         rewrite replace_vec_eq in IHtrans_. apply IHtrans_. reflexivity.
       + destruct H0 as (c'' & k' & Hvic & Hn & Hk). subst.
-        rewrite Hk in H. rewrite rewrite_schedule in H. unfold schedule_match in H.
+        rewrite Hk in H. rewrite rewrite_schedule in H.
         inv H.
       + destruct H0 as (c'' & n2' & Hn2' & Hvic & Hn & Hk).
         assert (n2' = O). { clear Hk. inv Hn2'. reflexivity. } subst.
-        rewrite Hk in H. rewrite rewrite_schedule in H. unfold schedule_match in H.
+        rewrite Hk in H. rewrite rewrite_schedule in H.
         apply trans_ret_inv in H. destruct H. inv H. apply inj_pair2 in H3. subst.
         rewrite Hvic. constructor.
     - apply inj_pair2 in H1. subst.
-      rewrite rewrite_schedule in Hequ. unfold schedule_match in Hequ.
+      rewrite rewrite_schedule in Hequ.
+      rewrite schedule_match_equation_3 in Hequ; cbn in Hequ.
       destruct (observe (v i c)) eqn:Hv.
       + destruct r, u. step in Hequ. inv Hequ.
       + destruct e; [destruct y | destruct s]; step in Hequ; inv Hequ.
@@ -443,14 +384,14 @@
     induction H; intros t' v i c x' Heql Heq Hequ; try inv Heql.
     - (* is there a better way to do this *)
       step in Hequ. inv Hequ. apply inj_pair2 in H3; subst.
-      rewrite rewrite_schedule. unfold schedule_match. rewrite <- H4.
+      rewrite rewrite_schedule. rewrite schedule_match_equation_3. rewrite <- H4.
       econstructor. eapply IHtrans_; try reflexivity. rewrite REL.
       rewrite replace_vec_eq. reflexivity.
     - apply inj_pair2 in H1. subst.
       step in Hequ. inv Hequ.
-      rewrite rewrite_schedule. unfold schedule_match. rewrite <- H.
+      rewrite rewrite_schedule. rewrite schedule_match_equation_3. rewrite <- H.
       destruct y, u. econstructor; eauto.
-      rewrite rewrite_schedule. unfold schedule_match. constructor.
+      rewrite rewrite_schedule. constructor.
   Qed.
 
   (** [schedule] cannot transition with an [obs] *)
@@ -460,7 +401,7 @@
   Proof.
     intro. destruct o as [i |].
     2: {
-      rewrite rewrite_schedule in H. unfold schedule_match in H. destruct n; inv H.
+      rewrite rewrite_schedule in H.  destruct n; inv H.
     }
     cbn in H. red in H.
     remember (observe (schedule n v (Some i) c)).
@@ -476,14 +417,16 @@
         eapply IHtrans_; eauto.
       + destruct H0 as (c' & k' & Hvic & ? & Hk). subst.
         setoid_rewrite Hk in H.
-        rewrite rewrite_schedule in H. unfold schedule_match in H. destruct n'; inv H.
+        rewrite rewrite_schedule in H. destruct n'; inv H.
       + destruct H0 as (c' & n'' & ? & Hvic & ? & Hk). subst.
         setoid_rewrite Hk in H.
-        rewrite rewrite_schedule in H. unfold schedule_match in H. destruct n''; inv H.
+        rewrite rewrite_schedule in H. destruct n''; inv H.
     - apply inj_pair2 in H2, H3. subst.
-      rewrite rewrite_schedule in Hequ. unfold schedule_match in Hequ.
+      rewrite rewrite_schedule in Hequ.
+      destruct n'; [inv i |].
+      rewrite schedule_match_equation_3 in Hequ.
       destruct (observe (v i c)) eqn:Hv.
-      + destruct r, n'. inv i. destruct n'; step in Hequ; inv Hequ.
+      + destruct r. destruct n'; step in Hequ; inv Hequ.
       + destruct e; [destruct y | destruct s]; step in Hequ; inv Hequ.
       + step in Hequ; inv Hequ.
   Qed.
@@ -505,55 +448,48 @@
         pose proof (trans_schedule_thread_val _ _ _ _ _ Ht) as Hv1.
         edestruct Hf; eauto.
         apply trans_thread_schedule_val_1 in H0. eexists; eauto. rewrite H. reflexivity.
-      + rewrite rewrite_schedule in Ht. unfold schedule_match in Ht.
+      + rewrite rewrite_schedule in Ht.
         destruct n; [| inv Ht].
         destruct (trans_ret_inv Ht). inv H. apply inj_pair2 in H3. subst.
         exists CTree.stuckI.
-        * rewrite rewrite_schedule. unfold schedule_match. constructor.
+        * rewrite rewrite_schedule. constructor.
         * rewrite H0. reflexivity.
   Admitted.
 
-  Definition schedule'_match
-          (schedule' : forall (n : nat), vec n -> vec n)
-          (n : nat)
-          (v: vec n)
-    : vec n.
-    refine
-      (fun (i : fin n) c =>
-         match (observe (v i c)) with
-         | RetF (c', _) =>
-           match n as m return n = m -> _ with
-           | 0 => _
-           | S n' => match n' as m return n' = m -> _ with
-                   | 0 => fun H1 H2 => Ret (c', tt)
-                   | S n'' => fun H1 H2 => ChoiceV
-                                       n'
-                                       (fun i' => schedule' n' (remove_vec_helper n n' v i H2) i' c')
-                   end (eq_refl n')
-           end (eq_refl n)
-         | ChoiceF b n' k => Choice b n' (fun i' => schedule' n (replace_vec v i (fun _ => k i')) i c)
-         | VisF (inl1 e) k =>
-           match e in yieldE _ R return (R -> ctree (parE config) (config * unit)) -> _ with
-           | Yield _ s' =>
-             fun k => ChoiceV
-                     n
-                     (fun i' => schedule' n (replace_vec v i k) i' s')
-           end k
-         | VisF (inr1 e) k =>
-           match e in spawnE R return (R -> ctree (parE config) (config * unit)) -> _ with
-           | Spawn =>
-             fun k =>
-               TauV (schedule'
-                       (S n)
-                       (cons_vec (fun _ => k true) (replace_vec v i (fun _ => k false)))
-                       (* The [i] here means that we don't yield at a spawn *)
-                       (Fin.L_R 1 i) (* view [i] as a [fin (n + 1)] *)
-                       c) (* this [c] doesn't matter, since the running thread won't use it *)
-           end k
-         end).
-    - intro. subst. inv i.
-  Defined.
-
+
+  Equations schedule'_match
+            (schedule' : forall (n : nat), vec n -> vec n)
+            (n : nat)
+            (v: vec n)
+    : vec n :=
+    (* We start by observing the head constructor of the focused thread *)
+    schedule'_match schedule' n v i c with observe (v i c) => {
+
+        (* If the computation is over, we check whether there remains someone in the pool *)
+        schedule'_match _ _ _ _ _ (RetF (c', _)) with n => {
+          (* If not, we are done *)
+          schedule'_match _ _ _ _ _ _ (S O)      := Ret (c',tt);
+          (* If yes, we pick a new focus *)
+          schedule'_match _ _ _ _ _ _ (S n') := ChoiceV n' (fun i' => schedule' n' (remove_vec v i) i' c')
+        };
+
+        (* If there's a choice, we propagate it *)
+        schedule'_match _ _ _ _ _ (ChoiceF b n' k) :=
+          Choice b n' (fun i' => schedule' n (replace_vec v i (fun _ => k i')) i c);
+
+        (* If it's a yield, we pick a new focus and update the state *)
+        schedule'_match _ _ _ _ _ (VisF (inl1 (Yield _ s')) k) :=
+        ChoiceV n (fun i' => schedule' n (replace_vec v i k) i' s');
+
+        schedule'_match _ _ _ _ _ (VisF (inr1 Spawn) k) :=
+          TauV (schedule'
+                  (S n)
+                  (cons_vec (fun _ => k true) (replace_vec v i (fun _ => k false)))
+                  (* The [i] here means that we don't yield at a spawn *)
+                  (Fin.L_R 1 i) (* view [i] as a [fin (n + 1)] *)
+                  c) (* this [c] doesn't matter, since the running thread won't use it *)
+
+      }.
 
 
   (* Definition k1 : bool -> ctree fooE nat := fun b : bool => (if b then Ret 0%nat else Ret 1%nat). *)
@@ -581,10 +517,11 @@
   Proof.
     repeat intro. revert H. revert x y i c. revert n.
     coinduction r CIH. intros n v1 v2 i c Hv.
-    do 2 rewrite rewrite_schedule'. unfold schedule'_match. cbn.
+    destruct n as [|n]; [inv i|].
+    do 2 rewrite rewrite_schedule'. simp schedule'_match. cbn.
     pose proof (Hv i c). step in H. inv H; eauto. 2: destruct e.
     - clear H1 H2. destruct y. destruct n; cbn in *; auto.
-      destruct n; cbn; auto. constructor. intros. apply CIH.
+      constructor. intros. apply CIH.
       apply remove_vec_vec_relation; auto.
     - clear H1 H2. destruct y. cbn.
       constructor. intros. eapply CIH.
@@ -602,7 +539,7 @@
             forall i', k i' ≅ schedule' n2 (replace_vec v i (fun _ => k' i')) i c.
   Proof.
     intros Hequ.
-    rewrite rewrite_schedule' in Hequ. unfold schedule'_match in Hequ. cbn in Hequ.
+    rewrite rewrite_schedule' in Hequ. simp schedule'_match in Hequ.
     destruct (observe (v i c)) eqn:?.
     - destruct r, n2; [inv i |]. destruct n2; step in Hequ; inv Hequ.
     - destruct e; [destruct y | destruct s]; step in Hequ; inv Hequ.
@@ -619,12 +556,11 @@
     k i' ≅ schedule' n2 (replace_vec v i (fun _ => k' i')) i c.
   Proof.
     intros Hequ Heq.
-    rewrite rewrite_schedule' in Hequ. unfold schedule'_match in Hequ. cbn in Hequ.
+    rewrite rewrite_schedule' in Hequ. rewrite schedule'_match_equation_1 in Hequ.
     rewrite Heq in Hequ.
     pose proof (equ_choice_invE _ _ Hequ). cbn in H.
     rewrite H. reflexivity.
   Qed.
-
 
   Lemma trans_schedule'_val_1 {X} n v i c (x : X) t :
     trans (val x) (schedule' n v i c) t ->
@@ -642,7 +578,7 @@
       setoid_rewrite Hk in IHtrans_.
       eapply IHtrans_; eauto.
     - apply inj_pair2 in H1. subst.
-      rewrite rewrite_schedule' in Hequ. unfold schedule'_match in Hequ.
+      rewrite rewrite_schedule' in Hequ. rewrite schedule'_match_equation_1 in Hequ.
       destruct (observe (v i c)) eqn:Hv.
       + destruct n'; [inv i |]. destruct n'; [| destruct r; step in Hequ; inv Hequ]; auto.
       + destruct e; [destruct y | destruct s]; step in Hequ; inv Hequ.
@@ -668,7 +604,7 @@
       specialize (IHtrans_ _ (replace_vec v i (fun _ : config => k' x)) i c _ eq_refl eq_refl).
       rewrite replace_vec_eq in IHtrans_. apply IHtrans_. reflexivity.
     - apply inj_pair2 in H1. subst.
-      rewrite rewrite_schedule' in Hequ. unfold schedule'_match in Hequ.
+      rewrite rewrite_schedule' in Hequ. rewrite schedule'_match_equation_1 in Hequ.
       destruct (observe (v i c)) eqn:Hv.
       + cbn. red. rewrite Hv. destruct r, u.
         step in Hequ. inv Hequ. constructor.
@@ -692,7 +628,7 @@
       setoid_rewrite Hk in IHtrans_.
       eapply IHtrans_; eauto.
     - apply inj_pair2 in H2, H3. subst.
-      rewrite rewrite_schedule' in Hequ. unfold schedule'_match in Hequ.
+      rewrite rewrite_schedule' in Hequ. rewrite schedule'_match_equation_1 in Hequ.
       destruct (observe (v i c)) eqn:Hv.
       + destruct n'. inv i. destruct r. destruct n'; step in Hequ; inv Hequ.
       + destruct e; [destruct y | destruct s]; step in Hequ; inv Hequ.
@@ -746,9 +682,10 @@
         exists kb. split.
         * rewrite Hequ. econstructor. apply Hvis.
         * rewrite replace_vec_twice in Ht'. apply Ht'.
-    - rewrite rewrite_schedule' in Hequ. unfold schedule'_match in Hequ.
+    - rewrite rewrite_schedule' in Hequ. rewrite schedule'_match_equation_1 in Hequ.
       destruct (observe (v i c)) eqn:Hv; [| destruct e |].
-      + destruct r, u, n'; [inv i |]; destruct n'; [step in Hequ; inv Hequ |].
+      + destruct r, u, n'; [inv i |].
+        destruct n'; [step in Hequ; inv Hequ; inv x |].
         left.
         pose proof (ctree_eta t). rewrite Heq in H0. rewrite <- ctree_eta in H0.
         clear Heq. rename H0 into Heq. cbn in *.
@@ -782,7 +719,7 @@
           pose proof (ctree_eta t). rewrite Heq in H1. rewrite <- ctree_eta in H1.
           rewrite <- H1. rewrite <- H. rewrite H0. reflexivity.
     - clear H.
-      rewrite rewrite_schedule' in Hequ. unfold schedule'_match in Hequ.
+      rewrite rewrite_schedule' in Hequ. rewrite schedule'_match_equation_1 in Hequ.
       destruct (observe (v i c)) eqn:Hv.
       + destruct n'. inv i. destruct r. destruct n'; step in Hequ; inv Hequ.
       + destruct e0; [destruct y | destruct s]; step in Hequ; inv Hequ.
@@ -803,13 +740,13 @@
     induction H; intros t' v i c x' Heql Heq Hequ; try inv Heql.
     - (* is there a better way to do this *)
       step in Hequ. inv Hequ. apply inj_pair2 in H3; subst.
-      rewrite rewrite_schedule'. unfold schedule'_match. rewrite <- H4.
+      rewrite rewrite_schedule'. rewrite schedule'_match_equation_1; rewrite <- H4.
       econstructor. eapply IHtrans_; try reflexivity. rewrite REL.
       rewrite replace_vec_eq. reflexivity.
     - apply inj_pair2 in H1. subst.
       step in Hequ. inv Hequ.
-      rewrite rewrite_schedule'. unfold schedule'_match. rewrite <- H.
-      destruct y, u. econstructor.
+      rewrite rewrite_schedule'. rewrite schedule'_match_equation_1, <- H.
+      cbn. destruct y, u. econstructor.
   Qed.
 
   Lemma trans_thread_schedule'_val_SS n v i c (c' : config) t :
@@ -825,13 +762,13 @@
     induction H; intros t' v i c x' Heql Heq Hequ i'; try inv Heql.
     - (* is there a better way to do this *)
       step in Hequ. inv Hequ. apply inj_pair2 in H3; subst.
-      setoid_rewrite rewrite_schedule' at 1. unfold schedule'_match. rewrite <- H4.
+      setoid_rewrite rewrite_schedule' at 1. rewrite schedule'_match_equation_1. rewrite <- H4.
       epose proof (IHtrans_ t' (replace_vec v i (fun _ => k2 x)) i c x' eq_refl eq_refl _ i').
       Unshelve. 2: { rewrite REL. rewrite replace_vec_eq. reflexivity. }
       econstructor.
       erewrite <- remove_vec_replace_vec_eq in H0. apply H0.
     - apply inj_pair2 in H0. subst. step in Hequ. inv Hequ.
-      setoid_rewrite rewrite_schedule' at 1. unfold schedule'_match. rewrite <- H.
+      setoid_rewrite rewrite_schedule' at 1. rewrite schedule'_match_equation_1. rewrite <- H.
       econstructor. reflexivity.
   Qed.
 
@@ -847,13 +784,13 @@
     revert t v i c Heql Heqc1 H0.
     induction H; intros t' v i c Heql Heq Hequ; try inv Heql.
     - step in Hequ. inv Hequ. apply inj_pair2 in H3; subst.
-      rewrite rewrite_schedule'. unfold schedule'_match. rewrite <- H4.
+      rewrite rewrite_schedule'. rewrite schedule'_match_equation_1. rewrite <- H4.
       constructor 1 with (x:=x).
       erewrite <- (replace_vec_twice n v i (fun _ => k2 x) (fun _ => t')).
       apply IHtrans_; auto.
       rewrite replace_vec_eq. rewrite REL. reflexivity.
     - step in Hequ. inv Hequ. apply inj_pair2 in H3; subst.
-      rewrite rewrite_schedule'. unfold schedule'_match. rewrite <- H4.
+      rewrite rewrite_schedule'. rewrite schedule'_match_equation_1. rewrite <- H4.
       constructor 2 with (x:=x).
       pose proof (ctree_eta t).
       rewrite Heq in H0. clear Heq. rename H0 into Heq. rewrite <- ctree_eta in Heq.
@@ -880,12 +817,12 @@
     revert b k n v i c H0 Heql Heqk'.
     induction H; intros; subst; try inv Heql.
     - step in H0. inv H0. apply inj_pair2 in H4. subst.
-      rewrite rewrite_schedule'. unfold schedule'_match. rewrite <- H5.
+      rewrite rewrite_schedule'. rewrite schedule'_match_equation_1. rewrite <- H5.
       constructor 1 with (x:=x).
       rewrite <- (replace_vec_twice n0 v i (fun _ => k3 x) (fun _ => k0 false)).
       eapply IHtrans_; eauto. rewrite REL. rewrite replace_vec_eq. reflexivity.
     - step in H0. inv H0. apply inj_pair2 in H3, H4, H5, H6. subst.
-      rewrite rewrite_schedule'. unfold schedule'_match. rewrite <- H7.
+      rewrite rewrite_schedule'. rewrite schedule'_match_equation_1. rewrite <- H7.
       constructor 2 with (x:=Fin.F1).
   Abort.
 
@@ -955,7 +892,7 @@
     (forall c'', trans (obs (inl1 (Yield _ c')) c'') (v i c) (k c'')) ->
     trans tau (schedule' n v i c) (schedule' n (replace_vec v i k) i' c').
   Proof.
-    intros. rewrite rewrite_schedule'. unfold schedule'_match. rewrite H.
+    intros. rewrite rewrite_schedule'. rewrite schedule'_match_equation_1. rewrite H.
     (* destruct e. *)
     pose proof (H0 c). cbn in H1. red in H1.
     rewrite H in H1. inv H1. apply inj_pair2 in H4, H5, H6, H7. subst.
@@ -984,7 +921,7 @@
     induction H0; intros kc v i i' c c' c'' Heql Htrans Hequ1 Hequ2;
       try solve [inv Heql].
     - step in Hequ1. inv Hequ1. apply inj_pair2 in H3. subst.
-      rewrite rewrite_schedule'. unfold schedule'_match. rewrite <- H.
+      rewrite rewrite_schedule'. rewrite schedule'_match_equation_1. rewrite <- H.
       constructor 1 with (x:=x). rewrite <- (replace_vec_twice n v i (fun _ => k2 x) kc).
       eapply IHtrans_; auto.
       2: { rewrite replace_vec_eq. rewrite REL. reflexivity. }
@@ -1066,11 +1003,7 @@
   (*   Vis e k ~ t -> *)
   (*   (exists k', t ≅ Vis e k' /\ forall x, k x ~ k' x). *)
 
-<<<<<<< HEAD
- Lemma sbisim_vis_visible {E R X} (t1 t2 : ctree E R) (e : E X) k1 (Hin: inhabited X) :
-=======
   Lemma sbisim_vis_visible {E R X} (t2 : ctree E R) (e : E X) k1 (Hin: inhabited X) :
->>>>>>> 8f2afb50
     Vis e k1 ~ t2 ->
     exists k2, visible t2 (Vis e k2) /\ (forall x, k1 x ~ k2 x).
   Proof.
